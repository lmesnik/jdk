--- conflicted
+++ resolved
@@ -85,7 +85,6 @@
      */
     public static final String TEST_SRC = System.getProperty("test.src", "").trim();
 
-<<<<<<< HEAD
     /*
      * Returns the value of 'test.jdk' system property
      */
@@ -95,9 +94,6 @@
      * Returns the value of 'test.classes' system property
      */
     public static final String TEST_CLASSES = System.getProperty("test.classes", ".");
-
-=======
->>>>>>> 00f28c82
     /**
      * Defines property name for seed value.
      */
