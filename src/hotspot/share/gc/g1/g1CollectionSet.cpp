--- conflicted
+++ resolved
@@ -306,22 +306,12 @@
   assert(!hr->in_collection_set(), "invariant");
   _g1h->register_young_region_with_region_attr(hr);
 
-<<<<<<< HEAD
-  size_t collection_set_length = _collection_set_cur_length;
-  // We use UINT_MAX as "invalid" marker in verification.
-  assert(collection_set_length < (UINT_MAX - 1),
-         "Collection set is too large with " SIZE_FORMAT " entries", collection_set_length);
-  hr->set_young_index_in_cset((uint)collection_set_length + 1);
-
-  _collection_set_regions[collection_set_length] = hr->hrm_index();
-=======
   // We use UINT_MAX as "invalid" marker in verification.
   assert(_collection_set_cur_length < (UINT_MAX - 1),
          "Collection set is too large with " SIZE_FORMAT " entries", _collection_set_cur_length);
   hr->set_young_index_in_cset((uint)_collection_set_cur_length + 1);
 
   _collection_set_regions[_collection_set_cur_length] = hr->hrm_index();
->>>>>>> c7a2e3b8
   // Concurrent readers must observe the store of the value in the array before an
   // update to the length field.
   OrderAccess::storestore();
@@ -412,11 +402,6 @@
             "target_pause_time_ms = %1.6lf should be positive", target_pause_time_ms);
 
   size_t pending_cards = _policy->pending_cards_at_gc_start() + _g1h->hot_card_cache()->num_entries();
-<<<<<<< HEAD
-  double base_time_ms = _policy->predict_base_elapsed_time_ms(pending_cards);
-  double time_remaining_ms = MAX2(target_pause_time_ms - base_time_ms, 0.0);
-=======
->>>>>>> c7a2e3b8
 
   log_trace(gc, ergo, cset)("Start choosing CSet. Pending cards: " SIZE_FORMAT " target pause time: %1.2fms",
                             pending_cards, target_pause_time_ms);
