/*
 * Copyright (c) 1997, 2025, Oracle and/or its affiliates. All rights reserved.
 * DO NOT ALTER OR REMOVE COPYRIGHT NOTICES OR THIS FILE HEADER.
 *
 * This code is free software; you can redistribute it and/or modify it
 * under the terms of the GNU General Public License version 2 only, as
 * published by the Free Software Foundation.
 *
 * This code is distributed in the hope that it will be useful, but WITHOUT
 * ANY WARRANTY; without even the implied warranty of MERCHANTABILITY or
 * FITNESS FOR A PARTICULAR PURPOSE.  See the GNU General Public License
 * version 2 for more details (a copy is included in the LICENSE file that
 * accompanied this code).
 *
 * You should have received a copy of the GNU General Public License version
 * 2 along with this work; if not, write to the Free Software Foundation,
 * Inc., 51 Franklin St, Fifth Floor, Boston, MA 02110-1301 USA.
 *
 * Please contact Oracle, 500 Oracle Parkway, Redwood Shores, CA 94065 USA
 * or visit www.oracle.com if you need additional information or have any
 * questions.
 *
 */

#include "cds/cds_globals.hpp"
#include "cds/cdsConfig.hpp"
#include "classfile/classLoader.hpp"
#include "classfile/javaAssertions.hpp"
#include "classfile/moduleEntry.hpp"
#include "classfile/stringTable.hpp"
#include "classfile/symbolTable.hpp"
#include "compiler/compilerDefinitions.hpp"
#include "gc/shared/gcArguments.hpp"
#include "gc/shared/gcConfig.hpp"
#include "gc/shared/genArguments.hpp"
#include "gc/shared/stringdedup/stringDedup.hpp"
#include "gc/shared/tlab_globals.hpp"
#include "jvm.h"
#include "logging/log.hpp"
#include "logging/logConfiguration.hpp"
#include "logging/logStream.hpp"
#include "logging/logTag.hpp"
#include "memory/allocation.inline.hpp"
#include "nmt/nmtCommon.hpp"
#include "oops/compressedKlass.hpp"
#include "oops/instanceKlass.hpp"
#include "oops/objLayout.hpp"
#include "oops/oop.inline.hpp"
#include "prims/jvmtiAgentList.hpp"
#include "prims/jvmtiExport.hpp"
#include "runtime/arguments.hpp"
#include "runtime/flags/jvmFlag.hpp"
#include "runtime/flags/jvmFlagAccess.hpp"
#include "runtime/flags/jvmFlagLimit.hpp"
#include "runtime/globals_extension.hpp"
#include "runtime/java.hpp"
#include "runtime/os.hpp"
#include "runtime/safepoint.hpp"
#include "runtime/safepointMechanism.hpp"
#include "runtime/synchronizer.hpp"
#include "runtime/vm_version.hpp"
#include "services/management.hpp"
#include "utilities/align.hpp"
#include "utilities/checkedCast.hpp"
#include "utilities/debug.hpp"
#include "utilities/defaultStream.hpp"
#include "utilities/macros.hpp"
#include "utilities/parseInteger.hpp"
#include "utilities/powerOfTwo.hpp"
#include "utilities/stringUtils.hpp"
#include "utilities/systemMemoryBarrier.hpp"
#if INCLUDE_JFR
#include "jfr/jfr.hpp"
#endif

#include <limits>

static const char _default_java_launcher[] = "generic";

#define DEFAULT_JAVA_LAUNCHER _default_java_launcher

char*  Arguments::_jvm_flags_file               = nullptr;
char** Arguments::_jvm_flags_array              = nullptr;
int    Arguments::_num_jvm_flags                = 0;
char** Arguments::_jvm_args_array               = nullptr;
int    Arguments::_num_jvm_args                 = 0;
unsigned int Arguments::_addmods_count          = 0;
char*  Arguments::_java_command                 = nullptr;
SystemProperty* Arguments::_system_properties   = nullptr;
size_t Arguments::_conservative_max_heap_alignment = 0;
Arguments::Mode Arguments::_mode                = _mixed;
const char*  Arguments::_java_vendor_url_bug    = nullptr;
const char*  Arguments::_sun_java_launcher      = DEFAULT_JAVA_LAUNCHER;
bool   Arguments::_executing_unit_tests         = false;

// These parameters are reset in method parse_vm_init_args()
bool   Arguments::_AlwaysCompileLoopMethods     = AlwaysCompileLoopMethods;
bool   Arguments::_UseOnStackReplacement        = UseOnStackReplacement;
bool   Arguments::_BackgroundCompilation        = BackgroundCompilation;
bool   Arguments::_ClipInlining                 = ClipInlining;
size_t Arguments::_default_SharedBaseAddress    = SharedBaseAddress;

bool   Arguments::_enable_preview               = false;
bool   Arguments::_has_jdwp_agent               = false;

LegacyGCLogging Arguments::_legacyGCLogging     = { nullptr, 0 };

// These are not set by the JDK's built-in launchers, but they can be set by
// programs that embed the JVM using JNI_CreateJavaVM. See comments around
// JavaVMOption in jni.h.
abort_hook_t     Arguments::_abort_hook         = nullptr;
exit_hook_t      Arguments::_exit_hook          = nullptr;
vfprintf_hook_t  Arguments::_vfprintf_hook      = nullptr;


SystemProperty *Arguments::_sun_boot_library_path = nullptr;
SystemProperty *Arguments::_java_library_path = nullptr;
SystemProperty *Arguments::_java_home = nullptr;
SystemProperty *Arguments::_java_class_path = nullptr;
SystemProperty *Arguments::_jdk_boot_class_path_append = nullptr;
SystemProperty *Arguments::_vm_info = nullptr;

GrowableArray<ModulePatchPath*> *Arguments::_patch_mod_prefix = nullptr;
PathString *Arguments::_boot_class_path = nullptr;
bool Arguments::_has_jimage = false;

char* Arguments::_ext_dirs = nullptr;

// True if -Xshare:auto option was specified.
static bool xshare_auto_cmd_line = false;

// True if -Xint/-Xmixed/-Xcomp were specified
static bool mode_flag_cmd_line = false;

bool PathString::set_value(const char *value, AllocFailType alloc_failmode) {
  char* new_value = AllocateHeap(strlen(value)+1, mtArguments, alloc_failmode);
  if (new_value == nullptr) {
    assert(alloc_failmode == AllocFailStrategy::RETURN_NULL, "must be");
    return false;
  }
  if (_value != nullptr) {
    FreeHeap(_value);
  }
  _value = new_value;
  strcpy(_value, value);
  return true;
}

void PathString::append_value(const char *value) {
  char *sp;
  size_t len = 0;
  if (value != nullptr) {
    len = strlen(value);
    if (_value != nullptr) {
      len += strlen(_value);
    }
    sp = AllocateHeap(len+2, mtArguments);
    assert(sp != nullptr, "Unable to allocate space for new append path value");
    if (sp != nullptr) {
      if (_value != nullptr) {
        strcpy(sp, _value);
        strcat(sp, os::path_separator());
        strcat(sp, value);
        FreeHeap(_value);
      } else {
        strcpy(sp, value);
      }
      _value = sp;
    }
  }
}

PathString::PathString(const char* value) {
  if (value == nullptr) {
    _value = nullptr;
  } else {
    _value = AllocateHeap(strlen(value)+1, mtArguments);
    strcpy(_value, value);
  }
}

PathString::~PathString() {
  if (_value != nullptr) {
    FreeHeap(_value);
    _value = nullptr;
  }
}

ModulePatchPath::ModulePatchPath(const char* module_name, const char* path) {
  assert(module_name != nullptr && path != nullptr, "Invalid module name or path value");
  size_t len = strlen(module_name) + 1;
  _module_name = AllocateHeap(len, mtInternal);
  strncpy(_module_name, module_name, len); // copy the trailing null
  _path =  new PathString(path);
}

ModulePatchPath::~ModulePatchPath() {
  if (_module_name != nullptr) {
    FreeHeap(_module_name);
    _module_name = nullptr;
  }
  if (_path != nullptr) {
    delete _path;
    _path = nullptr;
  }
}

SystemProperty::SystemProperty(const char* key, const char* value, bool writeable, bool internal) : PathString(value) {
  if (key == nullptr) {
    _key = nullptr;
  } else {
    _key = AllocateHeap(strlen(key)+1, mtArguments);
    strcpy(_key, key);
  }
  _next = nullptr;
  _internal = internal;
  _writeable = writeable;
}

// Check if head of 'option' matches 'name', and sets 'tail' to the remaining
// part of the option string.
static bool match_option(const JavaVMOption *option, const char* name,
                         const char** tail) {
  size_t len = strlen(name);
  if (strncmp(option->optionString, name, len) == 0) {
    *tail = option->optionString + len;
    return true;
  } else {
    return false;
  }
}

// Check if 'option' matches 'name'. No "tail" is allowed.
static bool match_option(const JavaVMOption *option, const char* name) {
  const char* tail = nullptr;
  bool result = match_option(option, name, &tail);
  if (tail != nullptr && *tail == '\0') {
    return result;
  } else {
    return false;
  }
}

// Return true if any of the strings in null-terminated array 'names' matches.
// If tail_allowed is true, then the tail must begin with a colon; otherwise,
// the option must match exactly.
static bool match_option(const JavaVMOption* option, const char** names, const char** tail,
  bool tail_allowed) {
  for (/* empty */; *names != nullptr; ++names) {
  if (match_option(option, *names, tail)) {
      if (**tail == '\0' || (tail_allowed && **tail == ':')) {
        return true;
      }
    }
  }
  return false;
}

#if INCLUDE_JFR
static bool _has_jfr_option = false;  // is using JFR

// return true on failure
static bool match_jfr_option(const JavaVMOption** option) {
  assert((*option)->optionString != nullptr, "invariant");
  char* tail = nullptr;
  if (match_option(*option, "-XX:StartFlightRecording", (const char**)&tail)) {
    _has_jfr_option = true;
    return Jfr::on_start_flight_recording_option(option, tail);
  } else if (match_option(*option, "-XX:FlightRecorderOptions", (const char**)&tail)) {
    _has_jfr_option = true;
    return Jfr::on_flight_recorder_option(option, tail);
  }
  return false;
}

bool Arguments::has_jfr_option() {
  return _has_jfr_option;
}
#endif

static void logOption(const char* opt) {
  if (PrintVMOptions) {
    jio_fprintf(defaultStream::output_stream(), "VM option '%s'\n", opt);
  }
}

bool needs_module_property_warning = false;

#define MODULE_PROPERTY_PREFIX "jdk.module."
#define MODULE_PROPERTY_PREFIX_LEN 11
#define ADDEXPORTS "addexports"
#define ADDEXPORTS_LEN 10
#define ADDREADS "addreads"
#define ADDREADS_LEN 8
#define ADDOPENS "addopens"
#define ADDOPENS_LEN 8
#define PATCH "patch"
#define PATCH_LEN 5
#define ADDMODS "addmods"
#define ADDMODS_LEN 7
#define LIMITMODS "limitmods"
#define LIMITMODS_LEN 9
#define PATH "path"
#define PATH_LEN 4
#define UPGRADE_PATH "upgrade.path"
#define UPGRADE_PATH_LEN 12
#define ENABLE_NATIVE_ACCESS "enable.native.access"
#define ENABLE_NATIVE_ACCESS_LEN 20
#define ILLEGAL_NATIVE_ACCESS "illegal.native.access"
#define ILLEGAL_NATIVE_ACCESS_LEN 21

// Return TRUE if option matches 'property', or 'property=', or 'property.'.
static bool matches_property_suffix(const char* option, const char* property, size_t len) {
  return ((strncmp(option, property, len) == 0) &&
          (option[len] == '=' || option[len] == '.' || option[len] == '\0'));
}

// Return true if property starts with "jdk.module." and its ensuing chars match
// any of the reserved module properties.
// property should be passed without the leading "-D".
bool Arguments::is_internal_module_property(const char* property) {
  return internal_module_property_helper(property, false);
}

// Returns true if property is one of those recognized by is_internal_module_property() but
// is not supported by CDS archived full module graph.
bool Arguments::is_incompatible_cds_internal_module_property(const char* property) {
  return internal_module_property_helper(property, true);
}

bool Arguments::internal_module_property_helper(const char* property, bool check_for_cds) {
  if (strncmp(property, MODULE_PROPERTY_PREFIX, MODULE_PROPERTY_PREFIX_LEN) == 0) {
    const char* property_suffix = property + MODULE_PROPERTY_PREFIX_LEN;
    if (matches_property_suffix(property_suffix, PATCH, PATCH_LEN) ||
        matches_property_suffix(property_suffix, LIMITMODS, LIMITMODS_LEN) ||
        matches_property_suffix(property_suffix, UPGRADE_PATH, UPGRADE_PATH_LEN) ||
        matches_property_suffix(property_suffix, ILLEGAL_NATIVE_ACCESS, ILLEGAL_NATIVE_ACCESS_LEN)) {
      return true;
    }

    if (!check_for_cds) {
      // CDS notes: these properties are supported by CDS archived full module graph.
      if (matches_property_suffix(property_suffix, ADDEXPORTS, ADDEXPORTS_LEN) ||
          matches_property_suffix(property_suffix, ADDOPENS, ADDOPENS_LEN) ||
          matches_property_suffix(property_suffix, ADDREADS, ADDREADS_LEN) ||
          matches_property_suffix(property_suffix, PATH, PATH_LEN) ||
          matches_property_suffix(property_suffix, ADDMODS, ADDMODS_LEN) ||
          matches_property_suffix(property_suffix, ENABLE_NATIVE_ACCESS, ENABLE_NATIVE_ACCESS_LEN)) {
        return true;
      }
    }
  }
  return false;
}

// Process java launcher properties.
void Arguments::process_sun_java_launcher_properties(JavaVMInitArgs* args) {
  // See if sun.java.launcher is defined.
  // Must do this before setting up other system properties,
  // as some of them may depend on launcher type.
  for (int index = 0; index < args->nOptions; index++) {
    const JavaVMOption* option = args->options + index;
    const char* tail;

    if (match_option(option, "-Dsun.java.launcher=", &tail)) {
      process_java_launcher_argument(tail, option->extraInfo);
      continue;
    }
    if (match_option(option, "-XX:+ExecutingUnitTests")) {
      _executing_unit_tests = true;
      continue;
    }
  }
}

// Initialize system properties key and value.
void Arguments::init_system_properties() {

  // Set up _boot_class_path which is not a property but
  // relies heavily on argument processing and the jdk.boot.class.path.append
  // property. It is used to store the underlying boot class path.
  _boot_class_path = new PathString(nullptr);

  PropertyList_add(&_system_properties, new SystemProperty("java.vm.specification.name",
                                                           "Java Virtual Machine Specification",  false));
  PropertyList_add(&_system_properties, new SystemProperty("java.vm.version", VM_Version::vm_release(),  false));
  PropertyList_add(&_system_properties, new SystemProperty("java.vm.name", VM_Version::vm_name(),  false));
  PropertyList_add(&_system_properties, new SystemProperty("jdk.debug", VM_Version::jdk_debug_level(),  false));

  // Initialize the vm.info now, but it will need updating after argument parsing.
  _vm_info = new SystemProperty("java.vm.info", VM_Version::vm_info_string(), true);

  // Following are JVMTI agent writable properties.
  // Properties values are set to nullptr and they are
  // os specific they are initialized in os::init_system_properties_values().
  _sun_boot_library_path = new SystemProperty("sun.boot.library.path", nullptr,  true);
  _java_library_path = new SystemProperty("java.library.path", nullptr,  true);
  _java_home =  new SystemProperty("java.home", nullptr,  true);
  _java_class_path = new SystemProperty("java.class.path", "",  true);
  // jdk.boot.class.path.append is a non-writeable, internal property.
  // It can only be set by either:
  //    - -Xbootclasspath/a:
  //    - AddToBootstrapClassLoaderSearch during JVMTI OnLoad phase
  _jdk_boot_class_path_append = new SystemProperty("jdk.boot.class.path.append", nullptr, false, true);

  // Add to System Property list.
  PropertyList_add(&_system_properties, _sun_boot_library_path);
  PropertyList_add(&_system_properties, _java_library_path);
  PropertyList_add(&_system_properties, _java_home);
  PropertyList_add(&_system_properties, _java_class_path);
  PropertyList_add(&_system_properties, _jdk_boot_class_path_append);
  PropertyList_add(&_system_properties, _vm_info);

  // Set OS specific system properties values
  os::init_system_properties_values();
}

// Update/Initialize System properties after JDK version number is known
void Arguments::init_version_specific_system_properties() {
  enum { bufsz = 16 };
  char buffer[bufsz];
  const char* spec_vendor = "Oracle Corporation";
  uint32_t spec_version = JDK_Version::current().major_version();

  jio_snprintf(buffer, bufsz, UINT32_FORMAT, spec_version);

  PropertyList_add(&_system_properties,
      new SystemProperty("java.vm.specification.vendor",  spec_vendor, false));
  PropertyList_add(&_system_properties,
      new SystemProperty("java.vm.specification.version", buffer, false));
  PropertyList_add(&_system_properties,
      new SystemProperty("java.vm.vendor", VM_Version::vm_vendor(),  false));
}

/*
 *  -XX argument processing:
 *
 *  -XX arguments are defined in several places, such as:
 *      globals.hpp, globals_<cpu>.hpp, globals_<os>.hpp, <compiler>_globals.hpp, or <gc>_globals.hpp.
 *  -XX arguments are parsed in parse_argument().
 *  -XX argument bounds checking is done in check_vm_args_consistency().
 *
 * Over time -XX arguments may change. There are mechanisms to handle common cases:
 *
 *      ALIASED: An option that is simply another name for another option. This is often
 *               part of the process of deprecating a flag, but not all aliases need
 *               to be deprecated.
 *
 *               Create an alias for an option by adding the old and new option names to the
 *               "aliased_jvm_flags" table. Delete the old variable from globals.hpp (etc).
 *
 *   DEPRECATED: An option that is supported, but a warning is printed to let the user know that
 *               support may be removed in the future. Both regular and aliased options may be
 *               deprecated.
 *
 *               Add a deprecation warning for an option (or alias) by adding an entry in the
 *               "special_jvm_flags" table and setting the "deprecated_in" field.
 *               Often an option "deprecated" in one major release will
 *               be made "obsolete" in the next. In this case the entry should also have its
 *               "obsolete_in" field set.
 *
 *     OBSOLETE: An option that has been removed (and deleted from globals.hpp), but is still accepted
 *               on the command line. A warning is printed to let the user know that option might not
 *               be accepted in the future.
 *
 *               Add an obsolete warning for an option by adding an entry in the "special_jvm_flags"
 *               table and setting the "obsolete_in" field.
 *
 *      EXPIRED: A deprecated or obsolete option that has an "accept_until" version less than or equal
 *               to the current JDK version. The system will flatly refuse to admit the existence of
 *               the flag. This allows a flag to die automatically over JDK releases.
 *
 *               Note that manual cleanup of expired options should be done at major JDK version upgrades:
 *                  - Newly expired options should be removed from the special_jvm_flags and aliased_jvm_flags tables.
 *                  - Newly obsolete or expired deprecated options should have their global variable
 *                    definitions removed (from globals.hpp, etc) and related implementations removed.
 *
 * Recommended approach for removing options:
 *
 * To remove options commonly used by customers (e.g. product -XX options), use
 * the 3-step model adding major release numbers to the deprecate, obsolete and expire columns.
 *
 * To remove internal options (e.g. diagnostic, experimental, develop options), use
 * a 2-step model adding major release numbers to the obsolete and expire columns.
 *
 * To change the name of an option, use the alias table as well as a 2-step
 * model adding major release numbers to the deprecate and expire columns.
 * Think twice about aliasing commonly used customer options.
 *
 * There are times when it is appropriate to leave a future release number as undefined.
 *
 * Tests:  Aliases should be tested in VMAliasOptions.java.
 *         Deprecated options should be tested in VMDeprecatedOptions.java.
 */

// The special_jvm_flags table declares options that are being deprecated and/or obsoleted. The
// "deprecated_in" or "obsolete_in" fields may be set to "undefined", but not both.
// When the JDK version reaches 'deprecated_in' limit, the JVM will process this flag on
// the command-line as usual, but will issue a warning.
// When the JDK version reaches 'obsolete_in' limit, the JVM will continue accepting this flag on
// the command-line, while issuing a warning and ignoring the flag value.
// Once the JDK version reaches 'expired_in' limit, the JVM will flatly refuse to admit the
// existence of the flag.
//
// MANUAL CLEANUP ON JDK VERSION UPDATES:
// This table ensures that the handling of options will update automatically when the JDK
// version is incremented, but the source code needs to be cleanup up manually:
// - As "deprecated" options age into "obsolete" or "expired" options, the associated "globals"
//   variable should be removed, as well as users of the variable.
// - As "deprecated" options age into "obsolete" options, move the entry into the
//   "Obsolete Flags" section of the table.
// - All expired options should be removed from the table.
static SpecialFlag const special_jvm_flags[] = {
  // -------------- Deprecated Flags --------------
  // --- Non-alias flags - sorted by obsolete_in then expired_in:
  { "AllowRedefinitionToAddDeleteMethods", JDK_Version::jdk(13), JDK_Version::undefined(), JDK_Version::undefined() },
  { "FlightRecorder",               JDK_Version::jdk(13), JDK_Version::undefined(), JDK_Version::undefined() },
  { "DumpSharedSpaces",             JDK_Version::jdk(18), JDK_Version::jdk(19), JDK_Version::undefined() },
  { "DynamicDumpSharedSpaces",      JDK_Version::jdk(18), JDK_Version::jdk(19), JDK_Version::undefined() },
  { "RequireSharedSpaces",          JDK_Version::jdk(18), JDK_Version::jdk(19), JDK_Version::undefined() },
  { "UseSharedSpaces",              JDK_Version::jdk(18), JDK_Version::jdk(19), JDK_Version::undefined() },
#ifdef LINUX
  { "UseLinuxPosixThreadCPUClocks", JDK_Version::jdk(24), JDK_Version::jdk(25), JDK_Version::jdk(26) },
  { "UseOprofile",                  JDK_Version::jdk(25), JDK_Version::jdk(26), JDK_Version::jdk(27) },
#endif
  { "LockingMode",                  JDK_Version::jdk(24), JDK_Version::jdk(26), JDK_Version::jdk(27) },
#ifdef _LP64
  { "UseCompressedClassPointers",   JDK_Version::jdk(25),  JDK_Version::jdk(26), JDK_Version::undefined() },
#endif
  // --- Deprecated alias flags (see also aliased_jvm_flags) - sorted by obsolete_in then expired_in:
  { "CreateMinidumpOnCrash",        JDK_Version::jdk(9),  JDK_Version::undefined(), JDK_Version::undefined() },

  // -------------- Obsolete Flags - sorted by expired_in --------------

  { "MetaspaceReclaimPolicy",       JDK_Version::undefined(), JDK_Version::jdk(21), JDK_Version::undefined() },
  { "ZGenerational",                JDK_Version::jdk(23), JDK_Version::jdk(24), JDK_Version::undefined() },
  { "ZMarkStackSpaceLimit",         JDK_Version::undefined(), JDK_Version::jdk(25), JDK_Version::undefined() },

#ifdef ASSERT
  { "DummyObsoleteTestFlag",        JDK_Version::undefined(), JDK_Version::jdk(18), JDK_Version::undefined() },
#endif

#ifdef TEST_VERIFY_SPECIAL_JVM_FLAGS
  // These entries will generate build errors.  Their purpose is to test the macros.
  { "dep > obs",                    JDK_Version::jdk(9), JDK_Version::jdk(8), JDK_Version::undefined() },
  { "dep > exp ",                   JDK_Version::jdk(9), JDK_Version::undefined(), JDK_Version::jdk(8) },
  { "obs > exp ",                   JDK_Version::undefined(), JDK_Version::jdk(9), JDK_Version::jdk(8) },
  { "obs > exp",                    JDK_Version::jdk(8), JDK_Version::undefined(), JDK_Version::jdk(10) },
  { "not deprecated or obsolete",   JDK_Version::undefined(), JDK_Version::undefined(), JDK_Version::jdk(9) },
  { "dup option",                   JDK_Version::jdk(9), JDK_Version::undefined(), JDK_Version::undefined() },
  { "dup option",                   JDK_Version::jdk(9), JDK_Version::undefined(), JDK_Version::undefined() },
#endif

  { nullptr, JDK_Version(0), JDK_Version(0) }
};

// Flags that are aliases for other flags.
typedef struct {
  const char* alias_name;
  const char* real_name;
} AliasedFlag;

static AliasedFlag const aliased_jvm_flags[] = {
  { "CreateMinidumpOnCrash",    "CreateCoredumpOnCrash" },
  { nullptr, nullptr}
};

// Return true if "v" is less than "other", where "other" may be "undefined".
static bool version_less_than(JDK_Version v, JDK_Version other) {
  assert(!v.is_undefined(), "must be defined");
  if (!other.is_undefined() && v.compare(other) >= 0) {
    return false;
  } else {
    return true;
  }
}

static bool lookup_special_flag(const char *flag_name, SpecialFlag& flag) {
  for (size_t i = 0; special_jvm_flags[i].name != nullptr; i++) {
    if ((strcmp(special_jvm_flags[i].name, flag_name) == 0)) {
      flag = special_jvm_flags[i];
      return true;
    }
  }
  return false;
}

bool Arguments::is_obsolete_flag(const char *flag_name, JDK_Version* version) {
  assert(version != nullptr, "Must provide a version buffer");
  SpecialFlag flag;
  if (lookup_special_flag(flag_name, flag)) {
    if (!flag.obsolete_in.is_undefined()) {
      if (!version_less_than(JDK_Version::current(), flag.obsolete_in)) {
        *version = flag.obsolete_in;
        // This flag may have been marked for obsoletion in this version, but we may not
        // have actually removed it yet. Rather than ignoring it as soon as we reach
        // this version we allow some time for the removal to happen. So if the flag
        // still actually exists we process it as normal, but issue an adjusted warning.
        const JVMFlag *real_flag = JVMFlag::find_declared_flag(flag_name);
        if (real_flag != nullptr) {
          char version_str[256];
          version->to_string(version_str, sizeof(version_str));
          warning("Temporarily processing option %s; support is scheduled for removal in %s",
                  flag_name, version_str);
          return false;
        }
        return true;
      }
    }
  }
  return false;
}

int Arguments::is_deprecated_flag(const char *flag_name, JDK_Version* version) {
  assert(version != nullptr, "Must provide a version buffer");
  SpecialFlag flag;
  if (lookup_special_flag(flag_name, flag)) {
    if (!flag.deprecated_in.is_undefined()) {
      if (version_less_than(JDK_Version::current(), flag.obsolete_in) &&
          version_less_than(JDK_Version::current(), flag.expired_in)) {
        *version = flag.deprecated_in;
        return 1;
      } else {
        return -1;
      }
    }
  }
  return 0;
}

const char* Arguments::real_flag_name(const char *flag_name) {
  for (size_t i = 0; aliased_jvm_flags[i].alias_name != nullptr; i++) {
    const AliasedFlag& flag_status = aliased_jvm_flags[i];
    if (strcmp(flag_status.alias_name, flag_name) == 0) {
        return flag_status.real_name;
    }
  }
  return flag_name;
}

#ifdef ASSERT
static bool lookup_special_flag(const char *flag_name, size_t skip_index) {
  for (size_t i = 0; special_jvm_flags[i].name != nullptr; i++) {
    if ((i != skip_index) && (strcmp(special_jvm_flags[i].name, flag_name) == 0)) {
      return true;
    }
  }
  return false;
}

// Verifies the correctness of the entries in the special_jvm_flags table.
// If there is a semantic error (i.e. a bug in the table) such as the obsoletion
// version being earlier than the deprecation version, then a warning is issued
// and verification fails - by returning false. If it is detected that the table
// is out of date, with respect to the current version, then ideally a warning is
// issued but verification does not fail. This allows the VM to operate when the
// version is first updated, without needing to update all the impacted flags at
// the same time. In practice we can't issue the warning immediately when the version
// is updated as it occurs for every test and some tests are not prepared to handle
// unexpected output - see 8196739. Instead we only check if the table is up-to-date
// if the check_globals flag is true, and in addition allow a grace period and only
// check for stale flags when we hit build 25 (which is far enough into the 6 month
// release cycle that all flag updates should have been processed, whilst still
// leaving time to make the change before RDP2).
// We use a gtest to call this, passing true, so that we can detect stale flags before
// the end of the release cycle.

static const int SPECIAL_FLAG_VALIDATION_BUILD = 25;

bool Arguments::verify_special_jvm_flags(bool check_globals) {
  bool success = true;
  for (size_t i = 0; special_jvm_flags[i].name != nullptr; i++) {
    const SpecialFlag& flag = special_jvm_flags[i];
    if (lookup_special_flag(flag.name, i)) {
      warning("Duplicate special flag declaration \"%s\"", flag.name);
      success = false;
    }
    if (flag.deprecated_in.is_undefined() &&
        flag.obsolete_in.is_undefined()) {
      warning("Special flag entry \"%s\" must declare version deprecated and/or obsoleted in.", flag.name);
      success = false;
    }

    if (!flag.deprecated_in.is_undefined()) {
      if (!version_less_than(flag.deprecated_in, flag.obsolete_in)) {
        warning("Special flag entry \"%s\" must be deprecated before obsoleted.", flag.name);
        success = false;
      }

      if (!version_less_than(flag.deprecated_in, flag.expired_in)) {
        warning("Special flag entry \"%s\" must be deprecated before expired.", flag.name);
        success = false;
      }
    }

    if (!flag.obsolete_in.is_undefined()) {
      if (!version_less_than(flag.obsolete_in, flag.expired_in)) {
        warning("Special flag entry \"%s\" must be obsoleted before expired.", flag.name);
        success = false;
      }

      // if flag has become obsolete it should not have a "globals" flag defined anymore.
      if (check_globals && VM_Version::vm_build_number() >= SPECIAL_FLAG_VALIDATION_BUILD &&
          !version_less_than(JDK_Version::current(), flag.obsolete_in)) {
        if (JVMFlag::find_declared_flag(flag.name) != nullptr) {
          warning("Global variable for obsolete special flag entry \"%s\" should be removed", flag.name);
          success = false;
        }
      }

    } else if (!flag.expired_in.is_undefined()) {
      warning("Special flag entry \"%s\" must be explicitly obsoleted before expired.", flag.name);
      success = false;
    }

    if (!flag.expired_in.is_undefined()) {
      // if flag has become expired it should not have a "globals" flag defined anymore.
      if (check_globals && VM_Version::vm_build_number() >= SPECIAL_FLAG_VALIDATION_BUILD &&
          !version_less_than(JDK_Version::current(), flag.expired_in)) {
        if (JVMFlag::find_declared_flag(flag.name) != nullptr) {
          warning("Global variable for expired flag entry \"%s\" should be removed", flag.name);
          success = false;
        }
      }
    }
  }
  return success;
}
#endif

bool Arguments::atojulong(const char *s, julong* result) {
  return parse_integer(s, result);
}

Arguments::ArgsRange Arguments::check_memory_size(julong size, julong min_size, julong max_size) {
  if (size < min_size) return arg_too_small;
  if (size > max_size) return arg_too_big;
  return arg_in_range;
}

// Describe an argument out of range error
void Arguments::describe_range_error(ArgsRange errcode) {
  switch(errcode) {
  case arg_too_big:
    jio_fprintf(defaultStream::error_stream(),
                "The specified size exceeds the maximum "
                "representable size.\n");
    break;
  case arg_too_small:
  case arg_unreadable:
  case arg_in_range:
    // do nothing for now
    break;
  default:
    ShouldNotReachHere();
  }
}

static bool set_bool_flag(JVMFlag* flag, bool value, JVMFlagOrigin origin) {
  if (JVMFlagAccess::set_bool(flag, &value, origin) == JVMFlag::SUCCESS) {
    return true;
  } else {
    return false;
  }
}

static bool set_fp_numeric_flag(JVMFlag* flag, const char* value, JVMFlagOrigin origin) {
  // strtod allows leading whitespace, but our flag format does not.
  if (*value == '\0' || isspace((unsigned char) *value)) {
    return false;
  }
  char* end;
  errno = 0;
  double v = strtod(value, &end);
  if ((errno != 0) || (*end != 0)) {
    return false;
  }
  if (g_isnan(v) || !g_isfinite(v)) {
    // Currently we cannot handle these special values.
    return false;
  }

  if (JVMFlagAccess::set_double(flag, &v, origin) == JVMFlag::SUCCESS) {
    return true;
  }
  return false;
}

static bool set_numeric_flag(JVMFlag* flag, const char* value, JVMFlagOrigin origin) {
  JVMFlag::Error result = JVMFlag::WRONG_FORMAT;

  if (flag->is_int()) {
    int v;
    if (parse_integer(value, &v)) {
      result = JVMFlagAccess::set_int(flag, &v, origin);
    }
  } else if (flag->is_uint()) {
    uint v;
    if (parse_integer(value, &v)) {
      result = JVMFlagAccess::set_uint(flag, &v, origin);
    }
  } else if (flag->is_intx()) {
    intx v;
    if (parse_integer(value, &v)) {
      result = JVMFlagAccess::set_intx(flag, &v, origin);
    }
  } else if (flag->is_uintx()) {
    uintx v;
    if (parse_integer(value, &v)) {
      result = JVMFlagAccess::set_uintx(flag, &v, origin);
    }
  } else if (flag->is_uint64_t()) {
    uint64_t v;
    if (parse_integer(value, &v)) {
      result = JVMFlagAccess::set_uint64_t(flag, &v, origin);
    }
  } else if (flag->is_size_t()) {
    size_t v;
    if (parse_integer(value, &v)) {
      result = JVMFlagAccess::set_size_t(flag, &v, origin);
    }
  }

  return result == JVMFlag::SUCCESS;
}

static bool set_string_flag(JVMFlag* flag, const char* value, JVMFlagOrigin origin) {
  if (value[0] == '\0') {
    value = nullptr;
  }
  if (JVMFlagAccess::set_ccstr(flag, &value, origin) != JVMFlag::SUCCESS) return false;
  // Contract:  JVMFlag always returns a pointer that needs freeing.
  FREE_C_HEAP_ARRAY(char, value);
  return true;
}

static bool append_to_string_flag(JVMFlag* flag, const char* new_value, JVMFlagOrigin origin) {
  const char* old_value = "";
  if (JVMFlagAccess::get_ccstr(flag, &old_value) != JVMFlag::SUCCESS) return false;
  size_t old_len = old_value != nullptr ? strlen(old_value) : 0;
  size_t new_len = strlen(new_value);
  const char* value;
  char* free_this_too = nullptr;
  if (old_len == 0) {
    value = new_value;
  } else if (new_len == 0) {
    value = old_value;
  } else {
     size_t length = old_len + 1 + new_len + 1;
     char* buf = NEW_C_HEAP_ARRAY(char, length, mtArguments);
    // each new setting adds another LINE to the switch:
    jio_snprintf(buf, length, "%s\n%s", old_value, new_value);
    value = buf;
    free_this_too = buf;
  }
  (void) JVMFlagAccess::set_ccstr(flag, &value, origin);
  // JVMFlag always returns a pointer that needs freeing.
  FREE_C_HEAP_ARRAY(char, value);
  // JVMFlag made its own copy, so I must delete my own temp. buffer.
  FREE_C_HEAP_ARRAY(char, free_this_too);
  return true;
}

const char* Arguments::handle_aliases_and_deprecation(const char* arg) {
  const char* real_name = real_flag_name(arg);
  JDK_Version since = JDK_Version();
  switch (is_deprecated_flag(arg, &since)) {
  case -1: {
      // Obsolete or expired, so don't process normally,
      // but allow for an obsolete flag we're still
      // temporarily allowing.
      if (!is_obsolete_flag(arg, &since)) {
        return real_name;
      }
      // Note if we're not considered obsolete then we can't be expired either
      // as obsoletion must come first.
      return nullptr;
    }
    case 0:
      return real_name;
    case 1: {
      char version[256];
      since.to_string(version, sizeof(version));
      if (real_name != arg) {
        warning("Option %s was deprecated in version %s and will likely be removed in a future release. Use option %s instead.",
                arg, version, real_name);
      } else {
        warning("Option %s was deprecated in version %s and will likely be removed in a future release.",
                arg, version);
      }
      return real_name;
    }
  }
  ShouldNotReachHere();
  return nullptr;
}

#define BUFLEN 255

JVMFlag* Arguments::find_jvm_flag(const char* name, size_t name_length) {
  char name_copied[BUFLEN+1];
  if (name[name_length] != 0) {
    if (name_length > BUFLEN) {
      return nullptr;
    } else {
      strncpy(name_copied, name, name_length);
      name_copied[name_length] = '\0';
      name = name_copied;
    }
  }

  const char* real_name = Arguments::handle_aliases_and_deprecation(name);
  if (real_name == nullptr) {
    return nullptr;
  }
  JVMFlag* flag = JVMFlag::find_flag(real_name);
  return flag;
}

bool Arguments::parse_argument(const char* arg, JVMFlagOrigin origin) {
  bool is_bool = false;
  bool bool_val = false;
  char c = *arg;
  if (c == '+' || c == '-') {
    is_bool = true;
    bool_val = (c == '+');
    arg++;
  }

  const char* name = arg;
  while (true) {
    c = *arg;
    if (isalnum(c) || (c == '_')) {
      ++arg;
    } else {
      break;
    }
  }

  size_t name_len = size_t(arg - name);
  if (name_len == 0) {
    return false;
  }

  JVMFlag* flag = find_jvm_flag(name, name_len);
  if (flag == nullptr) {
    return false;
  }

  if (is_bool) {
    if (*arg != 0) {
      // Error -- extra characters such as -XX:+BoolFlag=123
      return false;
    }
    return set_bool_flag(flag, bool_val, origin);
  }

  if (arg[0] == '=') {
    const char* value = arg + 1;
    if (flag->is_ccstr()) {
      if (flag->ccstr_accumulates()) {
        return append_to_string_flag(flag, value, origin);
      } else {
        return set_string_flag(flag, value, origin);
      }
    } else if (flag->is_double()) {
      return set_fp_numeric_flag(flag, value, origin);
    } else {
      return set_numeric_flag(flag, value, origin);
    }
  }

  if (arg[0] == ':' && arg[1] == '=') {
    // -XX:Foo:=xxx will reset the string flag to the given value.
    const char* value = arg + 2;
    return set_string_flag(flag, value, origin);
  }

  return false;
}

void Arguments::add_string(char*** bldarray, int* count, const char* arg) {
  assert(bldarray != nullptr, "illegal argument");

  if (arg == nullptr) {
    return;
  }

  int new_count = *count + 1;

  // expand the array and add arg to the last element
  if (*bldarray == nullptr) {
    *bldarray = NEW_C_HEAP_ARRAY(char*, new_count, mtArguments);
  } else {
    *bldarray = REALLOC_C_HEAP_ARRAY(char*, *bldarray, new_count, mtArguments);
  }
  (*bldarray)[*count] = os::strdup_check_oom(arg);
  *count = new_count;
}

void Arguments::build_jvm_args(const char* arg) {
  add_string(&_jvm_args_array, &_num_jvm_args, arg);
}

void Arguments::build_jvm_flags(const char* arg) {
  add_string(&_jvm_flags_array, &_num_jvm_flags, arg);
}

// utility function to return a string that concatenates all
// strings in a given char** array
const char* Arguments::build_resource_string(char** args, int count) {
  if (args == nullptr || count == 0) {
    return nullptr;
  }
  size_t length = 0;
  for (int i = 0; i < count; i++) {
    length += strlen(args[i]) + 1; // add 1 for a space or null terminating character
  }
  char* s = NEW_RESOURCE_ARRAY(char, length);
  char* dst = s;
  for (int j = 0; j < count; j++) {
    size_t offset = strlen(args[j]) + 1; // add 1 for a space or null terminating character
    jio_snprintf(dst, length, "%s ", args[j]); // jio_snprintf will replace the last space character with null character
    dst += offset;
    length -= offset;
  }
  return (const char*) s;
}

void Arguments::print_on(outputStream* st) {
  st->print_cr("VM Arguments:");
  if (num_jvm_flags() > 0) {
    st->print("jvm_flags: "); print_jvm_flags_on(st);
    st->cr();
  }
  if (num_jvm_args() > 0) {
    st->print("jvm_args: "); print_jvm_args_on(st);
    st->cr();
  }
  st->print_cr("java_command: %s", java_command() ? java_command() : "<unknown>");
  if (_java_class_path != nullptr) {
    char* path = _java_class_path->value();
    size_t len = strlen(path);
    st->print("java_class_path (initial): ");
    // Avoid using st->print_cr() because path length maybe longer than O_BUFLEN.
    if (len == 0) {
      st->print_raw_cr("<not set>");
    } else {
      st->print_raw_cr(path, len);
    }
  }
  st->print_cr("Launcher Type: %s", _sun_java_launcher);
}

void Arguments::print_summary_on(outputStream* st) {
  // Print the command line.  Environment variables that are helpful for
  // reproducing the problem are written later in the hs_err file.
  // flags are from setting file
  if (num_jvm_flags() > 0) {
    st->print_raw("Settings File: ");
    print_jvm_flags_on(st);
    st->cr();
  }
  // args are the command line and environment variable arguments.
  st->print_raw("Command Line: ");
  if (num_jvm_args() > 0) {
    print_jvm_args_on(st);
  }
  // this is the classfile and any arguments to the java program
  if (java_command() != nullptr) {
    st->print("%s", java_command());
  }
  st->cr();
}

void Arguments::print_jvm_flags_on(outputStream* st) {
  if (_num_jvm_flags > 0) {
    for (int i=0; i < _num_jvm_flags; i++) {
      st->print("%s ", _jvm_flags_array[i]);
    }
  }
}

void Arguments::print_jvm_args_on(outputStream* st) {
  if (_num_jvm_args > 0) {
    for (int i=0; i < _num_jvm_args; i++) {
      st->print("%s ", _jvm_args_array[i]);
    }
  }
}

bool Arguments::process_argument(const char* arg,
                                 jboolean ignore_unrecognized,
                                 JVMFlagOrigin origin) {
  JDK_Version since = JDK_Version();

  if (parse_argument(arg, origin)) {
    return true;
  }

  // Determine if the flag has '+', '-', or '=' characters.
  bool has_plus_minus = (*arg == '+' || *arg == '-');
  const char* const argname = has_plus_minus ? arg + 1 : arg;

  size_t arg_len;
  const char* equal_sign = strchr(argname, '=');
  if (equal_sign == nullptr) {
    arg_len = strlen(argname);
  } else {
    arg_len = equal_sign - argname;
  }

  // Only make the obsolete check for valid arguments.
  if (arg_len <= BUFLEN) {
    // Construct a string which consists only of the argument name without '+', '-', or '='.
    char stripped_argname[BUFLEN+1]; // +1 for '\0'
    jio_snprintf(stripped_argname, arg_len+1, "%s", argname); // +1 for '\0'
    if (is_obsolete_flag(stripped_argname, &since)) {
      char version[256];
      since.to_string(version, sizeof(version));
      warning("Ignoring option %s; support was removed in %s", stripped_argname, version);
      return true;
    }
  }

  // For locked flags, report a custom error message if available.
  // Otherwise, report the standard unrecognized VM option.
  const JVMFlag* found_flag = JVMFlag::find_declared_flag((const char*)argname, arg_len);
  if (found_flag != nullptr) {
    char locked_message_buf[BUFLEN];
    JVMFlag::MsgType msg_type = found_flag->get_locked_message(locked_message_buf, BUFLEN);
    if (strlen(locked_message_buf) != 0) {
#ifdef PRODUCT
      bool mismatched = msg_type == JVMFlag::DEVELOPER_FLAG_BUT_PRODUCT_BUILD;
      if (ignore_unrecognized && mismatched) {
        return true;
      }
#endif
      jio_fprintf(defaultStream::error_stream(), "%s", locked_message_buf);
    }
    if (found_flag->is_bool() && !has_plus_minus) {
      jio_fprintf(defaultStream::error_stream(),
        "Missing +/- setting for VM option '%s'\n", argname);
    } else if (!found_flag->is_bool() && has_plus_minus) {
      jio_fprintf(defaultStream::error_stream(),
        "Unexpected +/- setting in VM option '%s'\n", argname);
    } else {
      jio_fprintf(defaultStream::error_stream(),
        "Improperly specified VM option '%s'\n", argname);
    }
  } else {
    if (ignore_unrecognized) {
      return true;
    }
    jio_fprintf(defaultStream::error_stream(),
                "Unrecognized VM option '%s'\n", argname);
    JVMFlag* fuzzy_matched = JVMFlag::fuzzy_match((const char*)argname, arg_len, true);
    if (fuzzy_matched != nullptr) {
      jio_fprintf(defaultStream::error_stream(),
                  "Did you mean '%s%s%s'?\n",
                  (fuzzy_matched->is_bool()) ? "(+/-)" : "",
                  fuzzy_matched->name(),
                  (fuzzy_matched->is_bool()) ? "" : "=<value>");
    }
  }

  // allow for commandline "commenting out" options like -XX:#+Verbose
  return arg[0] == '#';
}

bool Arguments::process_settings_file(const char* file_name, bool should_exist, jboolean ignore_unrecognized) {
  FILE* stream = os::fopen(file_name, "rb");
  if (stream == nullptr) {
    if (should_exist) {
      jio_fprintf(defaultStream::error_stream(),
                  "Could not open settings file %s\n", file_name);
      return false;
    } else {
      return true;
    }
  }

  char token[1024];
  int  pos = 0;

  bool in_white_space = true;
  bool in_comment     = false;
  bool in_quote       = false;
  int  quote_c        = 0;
  bool result         = true;

  int c = getc(stream);
  while(c != EOF && pos < (int)(sizeof(token)-1)) {
    if (in_white_space) {
      if (in_comment) {
        if (c == '\n') in_comment = false;
      } else {
        if (c == '#') in_comment = true;
        else if (!isspace((unsigned char) c)) {
          in_white_space = false;
          token[pos++] = checked_cast<char>(c);
        }
      }
    } else {
      if (c == '\n' || (!in_quote && isspace((unsigned char) c))) {
        // token ends at newline, or at unquoted whitespace
        // this allows a way to include spaces in string-valued options
        token[pos] = '\0';
        logOption(token);
        result &= process_argument(token, ignore_unrecognized, JVMFlagOrigin::CONFIG_FILE);
        build_jvm_flags(token);
        pos = 0;
        in_white_space = true;
        in_quote = false;
      } else if (!in_quote && (c == '\'' || c == '"')) {
        in_quote = true;
        quote_c = c;
      } else if (in_quote && (c == quote_c)) {
        in_quote = false;
      } else {
        token[pos++] = checked_cast<char>(c);
      }
    }
    c = getc(stream);
  }
  if (pos > 0) {
    token[pos] = '\0';
    result &= process_argument(token, ignore_unrecognized, JVMFlagOrigin::CONFIG_FILE);
    build_jvm_flags(token);
  }
  fclose(stream);
  return result;
}

//=============================================================================================================
// Parsing of properties (-D)

const char* Arguments::get_property(const char* key) {
  return PropertyList_get_value(system_properties(), key);
}

bool Arguments::add_property(const char* prop, PropertyWriteable writeable, PropertyInternal internal) {
  const char* eq = strchr(prop, '=');
  const char* key;
  const char* value = "";

  if (eq == nullptr) {
    // property doesn't have a value, thus use passed string
    key = prop;
  } else {
    // property have a value, thus extract it and save to the
    // allocated string
    size_t key_len = eq - prop;
    char* tmp_key = AllocateHeap(key_len + 1, mtArguments);

    jio_snprintf(tmp_key, key_len + 1, "%s", prop);
    key = tmp_key;

    value = &prop[key_len + 1];
  }

  if (internal == ExternalProperty) {
    CDSConfig::check_incompatible_property(key, value);
  }

  if (strcmp(key, "java.compiler") == 0) {
    // we no longer support java.compiler system property, log a warning and let it get
    // passed to Java, like any other system property
    if (strlen(value) == 0 || strcasecmp(value, "NONE") == 0) {
        // for applications using NONE or empty value, log a more informative message
        warning("The java.compiler system property is obsolete and no longer supported, use -Xint");
    } else {
        warning("The java.compiler system property is obsolete and no longer supported.");
    }
  } else if (strcmp(key, "sun.boot.library.path") == 0) {
    // append is true, writable is true, internal is false
    PropertyList_unique_add(&_system_properties, key, value, AppendProperty,
                            WriteableProperty, ExternalProperty);
  } else {
    if (strcmp(key, "sun.java.command") == 0) {
      char *old_java_command = _java_command;
      _java_command = os::strdup_check_oom(value, mtArguments);
      if (old_java_command != nullptr) {
        os::free(old_java_command);
      }
    } else if (strcmp(key, "java.vendor.url.bug") == 0) {
      // If this property is set on the command line then its value will be
      // displayed in VM error logs as the URL at which to submit such logs.
      // Normally the URL displayed in error logs is different from the value
      // of this system property, so a different property should have been
      // used here, but we leave this as-is in case someone depends upon it.
      const char* old_java_vendor_url_bug = _java_vendor_url_bug;
      // save it in _java_vendor_url_bug, so JVM fatal error handler can access
      // its value without going through the property list or making a Java call.
      _java_vendor_url_bug = os::strdup_check_oom(value, mtArguments);
      if (old_java_vendor_url_bug != nullptr) {
        os::free((void *)old_java_vendor_url_bug);
      }
    }

    // Create new property and add at the end of the list
    PropertyList_unique_add(&_system_properties, key, value, AddProperty, writeable, internal);
  }

  if (key != prop) {
    // SystemProperty copy passed value, thus free previously allocated
    // memory
    FreeHeap((void *)key);
  }

  return true;
}

//===========================================================================================================
// Setting int/mixed/comp mode flags

void Arguments::set_mode_flags(Mode mode) {
  // Set up default values for all flags.
  // If you add a flag to any of the branches below,
  // add a default value for it here.
  _mode                      = mode;

  // Ensure Agent_OnLoad has the correct initial values.
  // This may not be the final mode; mode may change later in onload phase.
  PropertyList_unique_add(&_system_properties, "java.vm.info",
                          VM_Version::vm_info_string(), AddProperty, UnwriteableProperty, ExternalProperty);

  UseInterpreter             = true;
  UseCompiler                = true;
  UseLoopCounter             = true;

  // Default values may be platform/compiler dependent -
  // use the saved values
  ClipInlining               = Arguments::_ClipInlining;
  AlwaysCompileLoopMethods   = Arguments::_AlwaysCompileLoopMethods;
  UseOnStackReplacement      = Arguments::_UseOnStackReplacement;
  BackgroundCompilation      = Arguments::_BackgroundCompilation;

  // Change from defaults based on mode
  switch (mode) {
  default:
    ShouldNotReachHere();
    break;
  case _int:
    UseCompiler              = false;
    UseLoopCounter           = false;
    AlwaysCompileLoopMethods = false;
    UseOnStackReplacement    = false;
    break;
  case _mixed:
    // same as default
    break;
  case _comp:
    UseInterpreter           = false;
    BackgroundCompilation    = false;
    ClipInlining             = false;
    break;
  }
}

// Conflict: required to use shared spaces (-Xshare:on), but
// incompatible command line options were chosen.
void Arguments::no_shared_spaces(const char* message) {
  if (RequireSharedSpaces) {
    log_error(cds)("%s is incompatible with other specified options.",
                   CDSConfig::new_aot_flags_used() ? "AOT cache" : "CDS");
    if (CDSConfig::new_aot_flags_used()) {
      vm_exit_during_initialization("Unable to use AOT cache", message);
    } else {
      vm_exit_during_initialization("Unable to use shared archive", message);
    }
  } else {
    if (CDSConfig::new_aot_flags_used()) {
      log_warning(cds)("Unable to use AOT cache: %s", message);
    } else {
      log_info(cds)("Unable to use shared archive: %s", message);
    }
    UseSharedSpaces = false;
  }
}

static void set_object_alignment() {
  // Object alignment.
  assert(is_power_of_2(ObjectAlignmentInBytes), "ObjectAlignmentInBytes must be power of 2");
  MinObjAlignmentInBytes     = ObjectAlignmentInBytes;
  assert(MinObjAlignmentInBytes >= HeapWordsPerLong * HeapWordSize, "ObjectAlignmentInBytes value is too small");
  MinObjAlignment            = MinObjAlignmentInBytes / HeapWordSize;
  assert(MinObjAlignmentInBytes == MinObjAlignment * HeapWordSize, "ObjectAlignmentInBytes value is incorrect");
  MinObjAlignmentInBytesMask = MinObjAlignmentInBytes - 1;

  LogMinObjAlignmentInBytes  = exact_log2(ObjectAlignmentInBytes);
  LogMinObjAlignment         = LogMinObjAlignmentInBytes - LogHeapWordSize;

  // Oop encoding heap max
  OopEncodingHeapMax = (uint64_t(max_juint) + 1) << LogMinObjAlignmentInBytes;
}

size_t Arguments::max_heap_for_compressed_oops() {
  // Avoid sign flip.
  assert(OopEncodingHeapMax > (uint64_t)os::vm_page_size(), "Unusual page size");
  // We need to fit both the null page and the heap into the memory budget, while
  // keeping alignment constraints of the heap. To guarantee the latter, as the
  // null page is located before the heap, we pad the null page to the conservative
  // maximum alignment that the GC may ever impose upon the heap.
  size_t displacement_due_to_null_page = align_up(os::vm_page_size(),
                                                  _conservative_max_heap_alignment);

  LP64_ONLY(return OopEncodingHeapMax - displacement_due_to_null_page);
  NOT_LP64(ShouldNotReachHere(); return 0);
}

void Arguments::set_use_compressed_oops() {
#ifdef _LP64
  // MaxHeapSize is not set up properly at this point, but
  // the only value that can override MaxHeapSize if we are
  // to use UseCompressedOops are InitialHeapSize and MinHeapSize.
  size_t max_heap_size = MAX3(MaxHeapSize, InitialHeapSize, MinHeapSize);

  if (max_heap_size <= max_heap_for_compressed_oops()) {
    if (FLAG_IS_DEFAULT(UseCompressedOops)) {
      FLAG_SET_ERGO(UseCompressedOops, true);
    }
  } else {
    if (UseCompressedOops && !FLAG_IS_DEFAULT(UseCompressedOops)) {
      warning("Max heap size too large for Compressed Oops");
      FLAG_SET_DEFAULT(UseCompressedOops, false);
    }
  }
#endif // _LP64
}

void Arguments::set_conservative_max_heap_alignment() {
  // The conservative maximum required alignment for the heap is the maximum of
  // the alignments imposed by several sources: any requirements from the heap
  // itself and the maximum page size we may run the VM with.
  size_t heap_alignment = GCConfig::arguments()->conservative_max_heap_alignment();
  _conservative_max_heap_alignment = MAX4(heap_alignment,
                                          os::vm_allocation_granularity(),
                                          os::max_page_size(),
                                          GCArguments::compute_heap_alignment());
}

jint Arguments::set_ergonomics_flags() {
  GCConfig::initialize();

  set_conservative_max_heap_alignment();

#ifdef _LP64
  set_use_compressed_oops();

  // Also checks that certain machines are slower with compressed oops
  // in vm_version initialization code.
#endif // _LP64

  return JNI_OK;
}

size_t Arguments::limit_heap_by_allocatable_memory(size_t limit) {
  size_t max_allocatable;
  size_t result = limit;
  if (os::has_allocatable_memory_limit(&max_allocatable)) {
    // The AggressiveHeap check is a temporary workaround to avoid calling
    // GCarguments::heap_virtual_to_physical_ratio() before a GC has been
    // selected. This works because AggressiveHeap implies UseParallelGC
    // where we know the ratio will be 1. Once the AggressiveHeap option is
    // removed, this can be cleaned up.
    size_t heap_virtual_to_physical_ratio = (AggressiveHeap ? 1 : GCConfig::arguments()->heap_virtual_to_physical_ratio());
    size_t fraction = MaxVirtMemFraction * heap_virtual_to_physical_ratio;
    result = MIN2(result, max_allocatable / fraction);
  }
  return result;
}

// Use static initialization to get the default before parsing
static const size_t DefaultHeapBaseMinAddress = HeapBaseMinAddress;

void Arguments::set_heap_size() {
  julong phys_mem;

  // If the user specified one of these options, they
  // want specific memory sizing so do not limit memory
  // based on compressed oops addressability.
  // Also, memory limits will be calculated based on
  // available os physical memory, not our MaxRAM limit,
  // unless MaxRAM is also specified.
  bool override_coop_limit = (!FLAG_IS_DEFAULT(MaxRAMPercentage) ||
                           !FLAG_IS_DEFAULT(MinRAMPercentage) ||
                           !FLAG_IS_DEFAULT(InitialRAMPercentage) ||
                           !FLAG_IS_DEFAULT(MaxRAM));
  if (override_coop_limit) {
    if (FLAG_IS_DEFAULT(MaxRAM)) {
      phys_mem = os::physical_memory();
      FLAG_SET_ERGO(MaxRAM, (uint64_t)phys_mem);
    } else {
      phys_mem = (julong)MaxRAM;
    }
  } else {
    phys_mem = FLAG_IS_DEFAULT(MaxRAM) ? MIN2(os::physical_memory(), (julong)MaxRAM)
                                       : (julong)MaxRAM;
  }

  // If the maximum heap size has not been set with -Xmx,
  // then set it as fraction of the size of physical memory,
  // respecting the maximum and minimum sizes of the heap.
  if (FLAG_IS_DEFAULT(MaxHeapSize)) {
    julong reasonable_max = (julong)(((double)phys_mem * MaxRAMPercentage) / 100);
    const julong reasonable_min = (julong)(((double)phys_mem * MinRAMPercentage) / 100);
    if (reasonable_min < MaxHeapSize) {
      // Small physical memory, so use a minimum fraction of it for the heap
      reasonable_max = reasonable_min;
    } else {
      // Not-small physical memory, so require a heap at least
      // as large as MaxHeapSize
      reasonable_max = MAX2(reasonable_max, (julong)MaxHeapSize);
    }

    if (!FLAG_IS_DEFAULT(ErgoHeapSizeLimit) && ErgoHeapSizeLimit != 0) {
      // Limit the heap size to ErgoHeapSizeLimit
      reasonable_max = MIN2(reasonable_max, (julong)ErgoHeapSizeLimit);
    }

    reasonable_max = limit_heap_by_allocatable_memory(reasonable_max);

    if (!FLAG_IS_DEFAULT(InitialHeapSize)) {
      // An initial heap size was specified on the command line,
      // so be sure that the maximum size is consistent.  Done
      // after call to limit_heap_by_allocatable_memory because that
      // method might reduce the allocation size.
      reasonable_max = MAX2(reasonable_max, (julong)InitialHeapSize);
    } else if (!FLAG_IS_DEFAULT(MinHeapSize)) {
      reasonable_max = MAX2(reasonable_max, (julong)MinHeapSize);
    }

#ifdef _LP64
    if (UseCompressedOops || UseCompressedClassPointers) {
      // HeapBaseMinAddress can be greater than default but not less than.
      if (!FLAG_IS_DEFAULT(HeapBaseMinAddress)) {
        if (HeapBaseMinAddress < DefaultHeapBaseMinAddress) {
          // matches compressed oops printing flags
          log_debug(gc, heap, coops)("HeapBaseMinAddress must be at least %zu"
                                     " (%zuG) which is greater than value given %zu",
                                     DefaultHeapBaseMinAddress,
                                     DefaultHeapBaseMinAddress/G,
                                     HeapBaseMinAddress);
          FLAG_SET_ERGO(HeapBaseMinAddress, DefaultHeapBaseMinAddress);
        }
      }
    }
    if (UseCompressedOops) {
      // Limit the heap size to the maximum possible when using compressed oops
      julong max_coop_heap = (julong)max_heap_for_compressed_oops();

      if (HeapBaseMinAddress + MaxHeapSize < max_coop_heap) {
        // Heap should be above HeapBaseMinAddress to get zero based compressed oops
        // but it should be not less than default MaxHeapSize.
        max_coop_heap -= HeapBaseMinAddress;
      }

      // If user specified flags prioritizing os physical
      // memory limits, then disable compressed oops if
      // limits exceed max_coop_heap and UseCompressedOops
      // was not specified.
      if (reasonable_max > max_coop_heap) {
        if (FLAG_IS_ERGO(UseCompressedOops) && override_coop_limit) {
          log_info(cds)("UseCompressedOops and UseCompressedClassPointers have been disabled due to"
            " max heap %zu > compressed oop heap %zu. "
            "Please check the setting of MaxRAMPercentage %5.2f."
            ,(size_t)reasonable_max, (size_t)max_coop_heap, MaxRAMPercentage);
          FLAG_SET_ERGO(UseCompressedOops, false);
        } else {
          reasonable_max = MIN2(reasonable_max, max_coop_heap);
        }
      }
    }
#endif // _LP64

    log_trace(gc, heap)("  Maximum heap size %zu", (size_t) reasonable_max);
    FLAG_SET_ERGO(MaxHeapSize, (size_t)reasonable_max);
  }

  // If the minimum or initial heap_size have not been set or requested to be set
  // ergonomically, set them accordingly.
  if (InitialHeapSize == 0 || MinHeapSize == 0) {
    julong reasonable_minimum = (julong)(OldSize + NewSize);

    reasonable_minimum = MIN2(reasonable_minimum, (julong)MaxHeapSize);

    reasonable_minimum = limit_heap_by_allocatable_memory(reasonable_minimum);

    if (InitialHeapSize == 0) {
      julong reasonable_initial = (julong)(((double)phys_mem * InitialRAMPercentage) / 100);
      reasonable_initial = limit_heap_by_allocatable_memory(reasonable_initial);

      reasonable_initial = MAX3(reasonable_initial, reasonable_minimum, (julong)MinHeapSize);
      reasonable_initial = MIN2(reasonable_initial, (julong)MaxHeapSize);

      FLAG_SET_ERGO(InitialHeapSize, (size_t)reasonable_initial);
      log_trace(gc, heap)("  Initial heap size %zu", InitialHeapSize);
    }
    // If the minimum heap size has not been set (via -Xms or -XX:MinHeapSize),
    // synchronize with InitialHeapSize to avoid errors with the default value.
    if (MinHeapSize == 0) {
      FLAG_SET_ERGO(MinHeapSize, MIN2((size_t)reasonable_minimum, InitialHeapSize));
      log_trace(gc, heap)("  Minimum heap size %zu", MinHeapSize);
    }
  }
}

// This option inspects the machine and attempts to set various
// parameters to be optimal for long-running, memory allocation
// intensive jobs.  It is intended for machines with large
// amounts of cpu and memory.
jint Arguments::set_aggressive_heap_flags() {
  // initHeapSize is needed since _initial_heap_size is 4 bytes on a 32 bit
  // VM, but we may not be able to represent the total physical memory
  // available (like having 8gb of memory on a box but using a 32bit VM).
  // Thus, we need to make sure we're using a julong for intermediate
  // calculations.
  julong initHeapSize;
  julong total_memory = os::physical_memory();

  if (total_memory < (julong) 256 * M) {
    jio_fprintf(defaultStream::error_stream(),
            "You need at least 256mb of memory to use -XX:+AggressiveHeap\n");
    vm_exit(1);
  }

  // The heap size is half of available memory, or (at most)
  // all of possible memory less 160mb (leaving room for the OS
  // when using ISM).  This is the maximum; because adaptive sizing
  // is turned on below, the actual space used may be smaller.

  initHeapSize = MIN2(total_memory / (julong) 2,
          total_memory - (julong) 160 * M);

  initHeapSize = limit_heap_by_allocatable_memory(initHeapSize);

  if (FLAG_IS_DEFAULT(MaxHeapSize)) {
    if (FLAG_SET_CMDLINE(MaxHeapSize, initHeapSize) != JVMFlag::SUCCESS) {
      return JNI_EINVAL;
    }
    if (FLAG_SET_CMDLINE(InitialHeapSize, initHeapSize) != JVMFlag::SUCCESS) {
      return JNI_EINVAL;
    }
    if (FLAG_SET_CMDLINE(MinHeapSize, initHeapSize) != JVMFlag::SUCCESS) {
      return JNI_EINVAL;
    }
  }
  if (FLAG_IS_DEFAULT(NewSize)) {
    // Make the young generation 3/8ths of the total heap.
    if (FLAG_SET_CMDLINE(NewSize,
            ((julong) MaxHeapSize / (julong) 8) * (julong) 3) != JVMFlag::SUCCESS) {
      return JNI_EINVAL;
    }
    if (FLAG_SET_CMDLINE(MaxNewSize, NewSize) != JVMFlag::SUCCESS) {
      return JNI_EINVAL;
    }
  }

#if !defined(_ALLBSD_SOURCE) && !defined(AIX)  // UseLargePages is not yet supported on BSD and AIX.
  FLAG_SET_DEFAULT(UseLargePages, true);
#endif

  // Increase some data structure sizes for efficiency
  if (FLAG_SET_CMDLINE(ResizeTLAB, false) != JVMFlag::SUCCESS) {
    return JNI_EINVAL;
  }
  if (FLAG_SET_CMDLINE(TLABSize, 256 * K) != JVMFlag::SUCCESS) {
    return JNI_EINVAL;
  }

  // See the OldPLABSize comment below, but replace 'after promotion'
  // with 'after copying'.  YoungPLABSize is the size of the survivor
  // space per-gc-thread buffers.  The default is 4kw.
  if (FLAG_SET_CMDLINE(YoungPLABSize, 256 * K) != JVMFlag::SUCCESS) { // Note: this is in words
    return JNI_EINVAL;
  }

  // OldPLABSize is the size of the buffers in the old gen that
  // UseParallelGC uses to promote live data that doesn't fit in the
  // survivor spaces.  At any given time, there's one for each gc thread.
  // The default size is 1kw. These buffers are rarely used, since the
  // survivor spaces are usually big enough.  For specjbb, however, there
  // are occasions when there's lots of live data in the young gen
  // and we end up promoting some of it.  We don't have a definite
  // explanation for why bumping OldPLABSize helps, but the theory
  // is that a bigger PLAB results in retaining something like the
  // original allocation order after promotion, which improves mutator
  // locality.  A minor effect may be that larger PLABs reduce the
  // number of PLAB allocation events during gc.  The value of 8kw
  // was arrived at by experimenting with specjbb.
  if (FLAG_SET_CMDLINE(OldPLABSize, 8 * K) != JVMFlag::SUCCESS) { // Note: this is in words
    return JNI_EINVAL;
  }

  // Enable parallel GC and adaptive generation sizing
  if (FLAG_SET_CMDLINE(UseParallelGC, true) != JVMFlag::SUCCESS) {
    return JNI_EINVAL;
  }

  // Encourage steady state memory management
  if (FLAG_SET_CMDLINE(ThresholdTolerance, 100) != JVMFlag::SUCCESS) {
    return JNI_EINVAL;
  }

  return JNI_OK;
}

// This must be called after ergonomics.
void Arguments::set_bytecode_flags() {
  if (!RewriteBytecodes) {
    FLAG_SET_DEFAULT(RewriteFrequentPairs, false);
  }
}

// Aggressive optimization flags
jint Arguments::set_aggressive_opts_flags() {
#ifdef COMPILER2
  if (AggressiveUnboxing) {
    if (FLAG_IS_DEFAULT(EliminateAutoBox)) {
      FLAG_SET_DEFAULT(EliminateAutoBox, true);
    } else if (!EliminateAutoBox) {
      // warning("AggressiveUnboxing is disabled because EliminateAutoBox is disabled");
      AggressiveUnboxing = false;
    }
    if (FLAG_IS_DEFAULT(DoEscapeAnalysis)) {
      FLAG_SET_DEFAULT(DoEscapeAnalysis, true);
    } else if (!DoEscapeAnalysis) {
      // warning("AggressiveUnboxing is disabled because DoEscapeAnalysis is disabled");
      AggressiveUnboxing = false;
    }
  }
  if (!FLAG_IS_DEFAULT(AutoBoxCacheMax)) {
    if (FLAG_IS_DEFAULT(EliminateAutoBox)) {
      FLAG_SET_DEFAULT(EliminateAutoBox, true);
    }
    // Feed the cache size setting into the JDK
    char buffer[1024];
    jio_snprintf(buffer, 1024, "java.lang.Integer.IntegerCache.high=%zd", AutoBoxCacheMax);
    if (!add_property(buffer)) {
      return JNI_ENOMEM;
    }
  }
#endif

  return JNI_OK;
}

//===========================================================================================================

void Arguments::process_java_launcher_argument(const char* launcher, void* extra_info) {
  if (_sun_java_launcher != _default_java_launcher) {
    os::free(const_cast<char*>(_sun_java_launcher));
  }
  _sun_java_launcher = os::strdup_check_oom(launcher);
}

bool Arguments::created_by_java_launcher() {
  assert(_sun_java_launcher != nullptr, "property must have value");
  return strcmp(DEFAULT_JAVA_LAUNCHER, _sun_java_launcher) != 0;
}

bool Arguments::executing_unit_tests() {
  return _executing_unit_tests;
}

//===========================================================================================================
// Parsing of main arguments

static unsigned int addreads_count = 0;
static unsigned int addexports_count = 0;
static unsigned int addopens_count = 0;
static unsigned int patch_mod_count = 0;
static unsigned int enable_native_access_count = 0;
static bool patch_mod_javabase = false;

// Check the consistency of vm_init_args
bool Arguments::check_vm_args_consistency() {
  // This may modify compiler flags. Must be called before CompilerConfig::check_args_consistency()
  if (!CDSConfig::check_vm_args_consistency(patch_mod_javabase, mode_flag_cmd_line)) {
    return false;
  }

  // Method for adding checks for flag consistency.
  // The intent is to warn the user of all possible conflicts,
  // before returning an error.
  // Note: Needs platform-dependent factoring.
  bool status = true;

  if (TLABRefillWasteFraction == 0) {
    jio_fprintf(defaultStream::error_stream(),
                "TLABRefillWasteFraction should be a denominator, "
                "not %zu\n",
                TLABRefillWasteFraction);
    status = false;
  }

  status = CompilerConfig::check_args_consistency(status);
#if INCLUDE_JVMCI
  if (status && EnableJVMCI) {
    PropertyList_unique_add(&_system_properties, "jdk.internal.vm.ci.enabled", "true",
        AddProperty, UnwriteableProperty, InternalProperty);
    if (ClassLoader::is_module_observable("jdk.internal.vm.ci")) {
      if (!create_numbered_module_property("jdk.module.addmods", "jdk.internal.vm.ci", _addmods_count++)) {
        return false;
      }
    }
  }
#endif

#if INCLUDE_JFR
  if (status && (FlightRecorderOptions || StartFlightRecording)) {
    if (!create_numbered_module_property("jdk.module.addmods", "jdk.jfr", _addmods_count++)) {
      return false;
    }
  }
#endif

#ifndef SUPPORT_RESERVED_STACK_AREA
  if (StackReservedPages != 0) {
    FLAG_SET_CMDLINE(StackReservedPages, 0);
    warning("Reserved Stack Area not supported on this platform");
  }
#endif

#ifndef _LP64
  if (LockingMode == LM_LEGACY) {
    FLAG_SET_CMDLINE(LockingMode, LM_LIGHTWEIGHT);
    // Self-forwarding in bit 3 of the mark-word conflicts
    // with 4-byte-aligned stack-locks.
    warning("Legacy locking not supported on this platform");
  }
#endif

  if (UseObjectMonitorTable && LockingMode != LM_LIGHTWEIGHT) {
    // ObjectMonitorTable requires lightweight locking.
    FLAG_SET_CMDLINE(UseObjectMonitorTable, false);
    warning("UseObjectMonitorTable requires LM_LIGHTWEIGHT");
  }

#if !defined(X86) && !defined(AARCH64) && !defined(PPC64) && !defined(RISCV64) && !defined(S390)
  if (LockingMode == LM_MONITOR) {
    jio_fprintf(defaultStream::error_stream(),
                "LockingMode == 0 (LM_MONITOR) is not fully implemented on this architecture\n");
    return false;
  }
#endif
  if (VerifyHeavyMonitors && LockingMode != LM_MONITOR) {
    jio_fprintf(defaultStream::error_stream(),
                "-XX:+VerifyHeavyMonitors requires LockingMode == 0 (LM_MONITOR)\n");
    return false;
  }
  return status;
}

bool Arguments::is_bad_option(const JavaVMOption* option, jboolean ignore,
  const char* option_type) {
  if (ignore) return false;

  const char* spacer = " ";
  if (option_type == nullptr) {
    option_type = ++spacer; // Set both to the empty string.
  }

  jio_fprintf(defaultStream::error_stream(),
              "Unrecognized %s%soption: %s\n", option_type, spacer,
              option->optionString);
  return true;
}

static const char* user_assertion_options[] = {
  "-da", "-ea", "-disableassertions", "-enableassertions", nullptr
};

static const char* system_assertion_options[] = {
  "-dsa", "-esa", "-disablesystemassertions", "-enablesystemassertions", nullptr
};

bool Arguments::parse_uint(const char* value,
                           uint* uint_arg,
                           uint min_size) {
  uint n;
  if (!parse_integer(value, &n)) {
    return false;
  }
  if (n >= min_size) {
    *uint_arg = n;
    return true;
  } else {
    return false;
  }
}

bool Arguments::create_module_property(const char* prop_name, const char* prop_value, PropertyInternal internal) {
  assert(is_internal_module_property(prop_name), "unknown module property: '%s'", prop_name);
  CDSConfig::check_internal_module_property(prop_name, prop_value);
  size_t prop_len = strlen(prop_name) + strlen(prop_value) + 2;
  char* property = AllocateHeap(prop_len, mtArguments);
  int ret = jio_snprintf(property, prop_len, "%s=%s", prop_name, prop_value);
  if (ret < 0 || ret >= (int)prop_len) {
    FreeHeap(property);
    return false;
  }
  // These are not strictly writeable properties as they cannot be set via -Dprop=val. But that
  // is enforced by checking is_internal_module_property(). We need the property to be writeable so
  // that multiple occurrences of the associated flag just causes the existing property value to be
  // replaced ("last option wins"). Otherwise we would need to keep track of the flags and only convert
  // to a property after we have finished flag processing.
  bool added = add_property(property, WriteableProperty, internal);
  FreeHeap(property);
  return added;
}

bool Arguments::create_numbered_module_property(const char* prop_base_name, const char* prop_value, unsigned int count) {
  assert(is_internal_module_property(prop_base_name), "unknown module property: '%s'", prop_base_name);
  CDSConfig::check_internal_module_property(prop_base_name, prop_value);
  const unsigned int props_count_limit = 1000;
  const int max_digits = 3;
  const int extra_symbols_count = 3; // includes '.', '=', '\0'

  // Make sure count is < props_count_limit. Otherwise, memory allocation will be too small.
  if (count < props_count_limit) {
    size_t prop_len = strlen(prop_base_name) + strlen(prop_value) + max_digits + extra_symbols_count;
    char* property = AllocateHeap(prop_len, mtArguments);
    int ret = jio_snprintf(property, prop_len, "%s.%d=%s", prop_base_name, count, prop_value);
    if (ret < 0 || ret >= (int)prop_len) {
      FreeHeap(property);
      jio_fprintf(defaultStream::error_stream(), "Failed to create property %s.%d=%s\n", prop_base_name, count, prop_value);
      return false;
    }
    bool added = add_property(property, UnwriteableProperty, InternalProperty);
    FreeHeap(property);
    return added;
  }

  jio_fprintf(defaultStream::error_stream(), "Property count limit exceeded: %s, limit=%d\n", prop_base_name, props_count_limit);
  return false;
}

Arguments::ArgsRange Arguments::parse_memory_size(const char* s,
                                                  julong* long_arg,
                                                  julong min_size,
                                                  julong max_size) {
  if (!parse_integer(s, long_arg)) return arg_unreadable;
  return check_memory_size(*long_arg, min_size, max_size);
}

// Parse JavaVMInitArgs structure

jint Arguments::parse_vm_init_args(const JavaVMInitArgs *vm_options_args,
                                   const JavaVMInitArgs *java_tool_options_args,
                                   const JavaVMInitArgs *java_options_args,
                                   const JavaVMInitArgs *cmd_line_args) {
  // Save default settings for some mode flags
  Arguments::_AlwaysCompileLoopMethods = AlwaysCompileLoopMethods;
  Arguments::_UseOnStackReplacement    = UseOnStackReplacement;
  Arguments::_ClipInlining             = ClipInlining;
  Arguments::_BackgroundCompilation    = BackgroundCompilation;

  // Remember the default value of SharedBaseAddress.
  Arguments::_default_SharedBaseAddress = SharedBaseAddress;

  // Setup flags for mixed which is the default
  set_mode_flags(_mixed);

  // Parse args structure generated from java.base vm options resource
  jint result = parse_each_vm_init_arg(vm_options_args, JVMFlagOrigin::JIMAGE_RESOURCE);
  if (result != JNI_OK) {
    return result;
  }

  // Parse args structure generated from JAVA_TOOL_OPTIONS environment
  // variable (if present).
  result = parse_each_vm_init_arg(java_tool_options_args, JVMFlagOrigin::ENVIRON_VAR);
  if (result != JNI_OK) {
    return result;
  }

  // Parse args structure generated from the command line flags.
  result = parse_each_vm_init_arg(cmd_line_args, JVMFlagOrigin::COMMAND_LINE);
  if (result != JNI_OK) {
    return result;
  }

  // Parse args structure generated from the _JAVA_OPTIONS environment
  // variable (if present) (mimics classic VM)
  result = parse_each_vm_init_arg(java_options_args, JVMFlagOrigin::ENVIRON_VAR);
  if (result != JNI_OK) {
    return result;
  }

  // Disable CDS for exploded image
  if (!has_jimage()) {
    no_shared_spaces("CDS disabled on exploded JDK");
  }

  // We need to ensure processor and memory resources have been properly
  // configured - which may rely on arguments we just processed - before
  // doing the final argument processing. Any argument processing that
  // needs to know about processor and memory resources must occur after
  // this point.

  os::init_container_support();

  SystemMemoryBarrier::initialize();

  // Do final processing now that all arguments have been parsed
  result = finalize_vm_init_args();
  if (result != JNI_OK) {
    return result;
  }

  return JNI_OK;
}

#if !INCLUDE_JVMTI || INCLUDE_CDS
// Checks if name in command-line argument -agent{lib,path}:name[=options]
// represents a valid JDWP agent.  is_path==true denotes that we
// are dealing with -agentpath (case where name is a path), otherwise with
// -agentlib
static bool valid_jdwp_agent(char *name, bool is_path) {
  char *_name;
  const char *_jdwp = "jdwp";
  size_t _len_jdwp, _len_prefix;

  if (is_path) {
    if ((_name = strrchr(name, (int) *os::file_separator())) == nullptr) {
      return false;
    }

    _name++;  // skip past last path separator
    _len_prefix = strlen(JNI_LIB_PREFIX);

    if (strncmp(_name, JNI_LIB_PREFIX, _len_prefix) != 0) {
      return false;
    }

    _name += _len_prefix;
    _len_jdwp = strlen(_jdwp);

    if (strncmp(_name, _jdwp, _len_jdwp) == 0) {
      _name += _len_jdwp;
    }
    else {
      return false;
    }

    if (strcmp(_name, JNI_LIB_SUFFIX) != 0) {
      return false;
    }

    return true;
  }

  if (strcmp(name, _jdwp) == 0) {
    return true;
  }

  return false;
}
#endif

int Arguments::process_patch_mod_option(const char* patch_mod_tail) {
  // --patch-module=<module>=<file>(<pathsep><file>)*
  assert(patch_mod_tail != nullptr, "Unexpected null patch-module value");
  // Find the equal sign between the module name and the path specification
  const char* module_equal = strchr(patch_mod_tail, '=');
  if (module_equal == nullptr) {
    jio_fprintf(defaultStream::output_stream(), "Missing '=' in --patch-module specification\n");
    return JNI_ERR;
  } else {
    // Pick out the module name
    size_t module_len = module_equal - patch_mod_tail;
    char* module_name = NEW_C_HEAP_ARRAY_RETURN_NULL(char, module_len+1, mtArguments);
    if (module_name != nullptr) {
      memcpy(module_name, patch_mod_tail, module_len);
      *(module_name + module_len) = '\0';
      // The path piece begins one past the module_equal sign
      add_patch_mod_prefix(module_name, module_equal + 1);
      FREE_C_HEAP_ARRAY(char, module_name);
      if (!create_numbered_module_property("jdk.module.patch", patch_mod_tail, patch_mod_count++)) {
        return JNI_ENOMEM;
      }
    } else {
      return JNI_ENOMEM;
    }
  }
  return JNI_OK;
}

// Parse -Xss memory string parameter and convert to ThreadStackSize in K.
jint Arguments::parse_xss(const JavaVMOption* option, const char* tail, intx* out_ThreadStackSize) {
  // The min and max sizes match the values in globals.hpp, but scaled
  // with K. The values have been chosen so that alignment with page
  // size doesn't change the max value, which makes the conversions
  // back and forth between Xss value and ThreadStackSize value easier.
  // The values have also been chosen to fit inside a 32-bit signed type.
  const julong min_ThreadStackSize = 0;
  const julong max_ThreadStackSize = 1 * M;

  // Make sure the above values match the range set in globals.hpp
  const JVMTypedFlagLimit<intx>* limit = JVMFlagLimit::get_range_at(FLAG_MEMBER_ENUM(ThreadStackSize))->cast<intx>();
  assert(min_ThreadStackSize == static_cast<julong>(limit->min()), "must be");
  assert(max_ThreadStackSize == static_cast<julong>(limit->max()), "must be");

  const julong min_size = min_ThreadStackSize * K;
  const julong max_size = max_ThreadStackSize * K;

  assert(is_aligned(max_size, os::vm_page_size()), "Implementation assumption");

  julong size = 0;
  ArgsRange errcode = parse_memory_size(tail, &size, min_size, max_size);
  if (errcode != arg_in_range) {
    bool silent = (option == nullptr); // Allow testing to silence error messages
    if (!silent) {
      jio_fprintf(defaultStream::error_stream(),
                  "Invalid thread stack size: %s\n", option->optionString);
      describe_range_error(errcode);
    }
    return JNI_EINVAL;
  }

  // Internally track ThreadStackSize in units of 1024 bytes.
  const julong size_aligned = align_up(size, K);
  assert(size <= size_aligned,
         "Overflow: " JULONG_FORMAT " " JULONG_FORMAT,
         size, size_aligned);

  const julong size_in_K = size_aligned / K;
  assert(size_in_K < (julong)max_intx,
         "size_in_K doesn't fit in the type of ThreadStackSize: " JULONG_FORMAT,
         size_in_K);

  // Check that code expanding ThreadStackSize to a page aligned number of bytes won't overflow.
  const julong max_expanded = align_up(size_in_K * K, os::vm_page_size());
  assert(max_expanded < max_uintx && max_expanded >= size_in_K,
         "Expansion overflowed: " JULONG_FORMAT " " JULONG_FORMAT,
         max_expanded, size_in_K);

  *out_ThreadStackSize = (intx)size_in_K;

  return JNI_OK;
}

jint Arguments::parse_each_vm_init_arg(const JavaVMInitArgs* args, JVMFlagOrigin origin) {
  // For match_option to return remaining or value part of option string
  const char* tail;

  // iterate over arguments
  for (int index = 0; index < args->nOptions; index++) {
    bool is_absolute_path = false;  // for -agentpath vs -agentlib

    const JavaVMOption* option = args->options + index;

    if (!match_option(option, "-Djava.class.path", &tail) &&
        !match_option(option, "-Dsun.java.command", &tail) &&
        !match_option(option, "-Dsun.java.launcher", &tail)) {

        // add all jvm options to the jvm_args string. This string
        // is used later to set the java.vm.args PerfData string constant.
        // the -Djava.class.path and the -Dsun.java.command options are
        // omitted from jvm_args string as each have their own PerfData
        // string constant object.
        build_jvm_args(option->optionString);
    }

    // -verbose:[class/module/gc/jni]
    if (match_option(option, "-verbose", &tail)) {
      if (!strcmp(tail, ":class") || !strcmp(tail, "")) {
        LogConfiguration::configure_stdout(LogLevel::Info, true, LOG_TAGS(class, load));
        LogConfiguration::configure_stdout(LogLevel::Info, true, LOG_TAGS(class, unload));
      } else if (!strcmp(tail, ":module")) {
        LogConfiguration::configure_stdout(LogLevel::Info, true, LOG_TAGS(module, load));
        LogConfiguration::configure_stdout(LogLevel::Info, true, LOG_TAGS(module, unload));
      } else if (!strcmp(tail, ":gc")) {
        if (_legacyGCLogging.lastFlag == 0) {
          _legacyGCLogging.lastFlag = 1;
        }
      } else if (!strcmp(tail, ":jni")) {
        LogConfiguration::configure_stdout(LogLevel::Debug, true, LOG_TAGS(jni, resolve));
      }
    // -da / -ea / -disableassertions / -enableassertions
    // These accept an optional class/package name separated by a colon, e.g.,
    // -da:java.lang.Thread.
    } else if (match_option(option, user_assertion_options, &tail, true)) {
      bool enable = option->optionString[1] == 'e';     // char after '-' is 'e'
      if (*tail == '\0') {
        JavaAssertions::setUserClassDefault(enable);
      } else {
        assert(*tail == ':', "bogus match by match_option()");
        JavaAssertions::addOption(tail + 1, enable);
      }
    // -dsa / -esa / -disablesystemassertions / -enablesystemassertions
    } else if (match_option(option, system_assertion_options, &tail, false)) {
      bool enable = option->optionString[1] == 'e';     // char after '-' is 'e'
      JavaAssertions::setSystemClassDefault(enable);
    // -bootclasspath:
    } else if (match_option(option, "-Xbootclasspath:", &tail)) {
        jio_fprintf(defaultStream::output_stream(),
          "-Xbootclasspath is no longer a supported option.\n");
        return JNI_EINVAL;
    // -bootclasspath/a:
    } else if (match_option(option, "-Xbootclasspath/a:", &tail)) {
      Arguments::append_sysclasspath(tail);
    // -bootclasspath/p:
    } else if (match_option(option, "-Xbootclasspath/p:", &tail)) {
        jio_fprintf(defaultStream::output_stream(),
          "-Xbootclasspath/p is no longer a supported option.\n");
        return JNI_EINVAL;
    // -Xrun
    } else if (match_option(option, "-Xrun", &tail)) {
      if (tail != nullptr) {
        const char* pos = strchr(tail, ':');
        size_t len = (pos == nullptr) ? strlen(tail) : pos - tail;
        char* name = NEW_C_HEAP_ARRAY(char, len + 1, mtArguments);
        jio_snprintf(name, len + 1, "%s", tail);

        char *options = nullptr;
        if(pos != nullptr) {
          size_t len2 = strlen(pos+1) + 1; // options start after ':'.  Final zero must be copied.
          options = (char*)memcpy(NEW_C_HEAP_ARRAY(char, len2, mtArguments), pos+1, len2);
        }
#if !INCLUDE_JVMTI
        if (strcmp(name, "jdwp") == 0) {
          jio_fprintf(defaultStream::error_stream(),
            "Debugging agents are not supported in this VM\n");
          return JNI_ERR;
        }
#endif // !INCLUDE_JVMTI
        JvmtiAgentList::add_xrun(name, options, false);
        FREE_C_HEAP_ARRAY(char, name);
        FREE_C_HEAP_ARRAY(char, options);
      }
    } else if (match_option(option, "--add-reads=", &tail)) {
      if (!create_numbered_module_property("jdk.module.addreads", tail, addreads_count++)) {
        return JNI_ENOMEM;
      }
    } else if (match_option(option, "--add-exports=", &tail)) {
      if (!create_numbered_module_property("jdk.module.addexports", tail, addexports_count++)) {
        return JNI_ENOMEM;
      }
    } else if (match_option(option, "--add-opens=", &tail)) {
      if (!create_numbered_module_property("jdk.module.addopens", tail, addopens_count++)) {
        return JNI_ENOMEM;
      }
    } else if (match_option(option, "--add-modules=", &tail)) {
      if (!create_numbered_module_property("jdk.module.addmods", tail, _addmods_count++)) {
        return JNI_ENOMEM;
      }
    } else if (match_option(option, "--enable-native-access=", &tail)) {
      if (!create_numbered_module_property("jdk.module.enable.native.access", tail, enable_native_access_count++)) {
        return JNI_ENOMEM;
      }
    } else if (match_option(option, "--illegal-native-access=", &tail)) {
      if (!create_module_property("jdk.module.illegal.native.access", tail, InternalProperty)) {
        return JNI_ENOMEM;
      }
    } else if (match_option(option, "--limit-modules=", &tail)) {
      if (!create_module_property("jdk.module.limitmods", tail, InternalProperty)) {
        return JNI_ENOMEM;
      }
    } else if (match_option(option, "--module-path=", &tail)) {
      if (!create_module_property("jdk.module.path", tail, ExternalProperty)) {
        return JNI_ENOMEM;
      }
    } else if (match_option(option, "--upgrade-module-path=", &tail)) {
      if (!create_module_property("jdk.module.upgrade.path", tail, ExternalProperty)) {
        return JNI_ENOMEM;
      }
    } else if (match_option(option, "--patch-module=", &tail)) {
      // --patch-module=<module>=<file>(<pathsep><file>)*
      int res = process_patch_mod_option(tail);
      if (res != JNI_OK) {
        return res;
      }
    } else if (match_option(option, "--sun-misc-unsafe-memory-access=", &tail)) {
      if (strcmp(tail, "allow") == 0 || strcmp(tail, "warn") == 0 || strcmp(tail, "debug") == 0 || strcmp(tail, "deny") == 0) {
        PropertyList_unique_add(&_system_properties, "sun.misc.unsafe.memory.access", tail,
                                AddProperty, WriteableProperty, InternalProperty);
      } else {
        jio_fprintf(defaultStream::error_stream(),
                    "Value specified to --sun-misc-unsafe-memory-access not recognized: '%s'\n", tail);
        return JNI_ERR;
      }
    } else if (match_option(option, "--illegal-access=", &tail)) {
      char version[256];
      JDK_Version::jdk(17).to_string(version, sizeof(version));
      warning("Ignoring option %s; support was removed in %s", option->optionString, version);
    // -agentlib and -agentpath
    } else if (match_option(option, "-agentlib:", &tail) ||
          (is_absolute_path = match_option(option, "-agentpath:", &tail))) {
      if(tail != nullptr) {
        const char* pos = strchr(tail, '=');
        char* name;
        if (pos == nullptr) {
          name = os::strdup_check_oom(tail, mtArguments);
        } else {
          size_t len = pos - tail;
          name = NEW_C_HEAP_ARRAY(char, len + 1, mtArguments);
          memcpy(name, tail, len);
          name[len] = '\0';
        }

        char *options = nullptr;
        if(pos != nullptr) {
          options = os::strdup_check_oom(pos + 1, mtArguments);
        }
#if !INCLUDE_JVMTI
        if (valid_jdwp_agent(name, is_absolute_path)) {
          jio_fprintf(defaultStream::error_stream(),
            "Debugging agents are not supported in this VM\n");
          return JNI_ERR;
        }
#elif INCLUDE_CDS
        if (valid_jdwp_agent(name, is_absolute_path)) {
          _has_jdwp_agent = true;
        }
#endif // !INCLUDE_JVMTI
        JvmtiAgentList::add(name, options, is_absolute_path);
        os::free(name);
        os::free(options);
      }
    // -javaagent
    } else if (match_option(option, "-javaagent:", &tail)) {
#if !INCLUDE_JVMTI
      jio_fprintf(defaultStream::error_stream(),
        "Instrumentation agents are not supported in this VM\n");
      return JNI_ERR;
#else
      if (tail != nullptr) {
        size_t length = strlen(tail) + 1;
        char *options = NEW_C_HEAP_ARRAY(char, length, mtArguments);
        jio_snprintf(options, length, "%s", tail);
        JvmtiAgentList::add("instrument", options, false);
        FREE_C_HEAP_ARRAY(char, options);

        // java agents need module java.instrument
        if (!create_numbered_module_property("jdk.module.addmods", "java.instrument", _addmods_count++)) {
          return JNI_ENOMEM;
        }
      }
#endif // !INCLUDE_JVMTI
    // --enable_preview
    } else if (match_option(option, "--enable-preview")) {
      set_enable_preview();
    // -Xnoclassgc
    } else if (match_option(option, "-Xnoclassgc")) {
      if (FLAG_SET_CMDLINE(ClassUnloading, false) != JVMFlag::SUCCESS) {
        return JNI_EINVAL;
      }
    // -Xbatch
    } else if (match_option(option, "-Xbatch")) {
      if (FLAG_SET_CMDLINE(BackgroundCompilation, false) != JVMFlag::SUCCESS) {
        return JNI_EINVAL;
      }
    // -Xmn for compatibility with other JVM vendors
    } else if (match_option(option, "-Xmn", &tail)) {
      julong long_initial_young_size = 0;
      ArgsRange errcode = parse_memory_size(tail, &long_initial_young_size, 1);
      if (errcode != arg_in_range) {
        jio_fprintf(defaultStream::error_stream(),
                    "Invalid initial young generation size: %s\n", option->optionString);
        describe_range_error(errcode);
        return JNI_EINVAL;
      }
      if (FLAG_SET_CMDLINE(MaxNewSize, (size_t)long_initial_young_size) != JVMFlag::SUCCESS) {
        return JNI_EINVAL;
      }
      if (FLAG_SET_CMDLINE(NewSize, (size_t)long_initial_young_size) != JVMFlag::SUCCESS) {
        return JNI_EINVAL;
      }
    // -Xms
    } else if (match_option(option, "-Xms", &tail)) {
      julong size = 0;
      // an initial heap size of 0 means automatically determine
      ArgsRange errcode = parse_memory_size(tail, &size, 0);
      if (errcode != arg_in_range) {
        jio_fprintf(defaultStream::error_stream(),
                    "Invalid initial heap size: %s\n", option->optionString);
        describe_range_error(errcode);
        return JNI_EINVAL;
      }
      if (FLAG_SET_CMDLINE(MinHeapSize, (size_t)size) != JVMFlag::SUCCESS) {
        return JNI_EINVAL;
      }
      if (FLAG_SET_CMDLINE(InitialHeapSize, (size_t)size) != JVMFlag::SUCCESS) {
        return JNI_EINVAL;
      }
    // -Xmx
    } else if (match_option(option, "-Xmx", &tail) || match_option(option, "-XX:MaxHeapSize=", &tail)) {
      julong long_max_heap_size = 0;
      ArgsRange errcode = parse_memory_size(tail, &long_max_heap_size, 1);
      if (errcode != arg_in_range) {
        jio_fprintf(defaultStream::error_stream(),
                    "Invalid maximum heap size: %s\n", option->optionString);
        describe_range_error(errcode);
        return JNI_EINVAL;
      }
      if (FLAG_SET_CMDLINE(MaxHeapSize, (size_t)long_max_heap_size) != JVMFlag::SUCCESS) {
        return JNI_EINVAL;
      }
    // Xmaxf
    } else if (match_option(option, "-Xmaxf", &tail)) {
      char* err;
      int maxf = (int)(strtod(tail, &err) * 100);
      if (*err != '\0' || *tail == '\0') {
        jio_fprintf(defaultStream::error_stream(),
                    "Bad max heap free percentage size: %s\n",
                    option->optionString);
        return JNI_EINVAL;
      } else {
        if (FLAG_SET_CMDLINE(MaxHeapFreeRatio, maxf) != JVMFlag::SUCCESS) {
            return JNI_EINVAL;
        }
      }
    // Xminf
    } else if (match_option(option, "-Xminf", &tail)) {
      char* err;
      int minf = (int)(strtod(tail, &err) * 100);
      if (*err != '\0' || *tail == '\0') {
        jio_fprintf(defaultStream::error_stream(),
                    "Bad min heap free percentage size: %s\n",
                    option->optionString);
        return JNI_EINVAL;
      } else {
        if (FLAG_SET_CMDLINE(MinHeapFreeRatio, minf) != JVMFlag::SUCCESS) {
          return JNI_EINVAL;
        }
      }
    // -Xss
    } else if (match_option(option, "-Xss", &tail)) {
      intx value = 0;
      jint err = parse_xss(option, tail, &value);
      if (err != JNI_OK) {
        return err;
      }
      if (FLAG_SET_CMDLINE(ThreadStackSize, value) != JVMFlag::SUCCESS) {
        return JNI_EINVAL;
      }
    } else if (match_option(option, "-Xmaxjitcodesize", &tail) ||
               match_option(option, "-XX:ReservedCodeCacheSize=", &tail)) {
      julong long_ReservedCodeCacheSize = 0;

      ArgsRange errcode = parse_memory_size(tail, &long_ReservedCodeCacheSize, 1);
      if (errcode != arg_in_range) {
        jio_fprintf(defaultStream::error_stream(),
                    "Invalid maximum code cache size: %s.\n", option->optionString);
        return JNI_EINVAL;
      }
      if (FLAG_SET_CMDLINE(ReservedCodeCacheSize, (uintx)long_ReservedCodeCacheSize) != JVMFlag::SUCCESS) {
        return JNI_EINVAL;
      }
    // -green
    } else if (match_option(option, "-green")) {
      jio_fprintf(defaultStream::error_stream(),
                  "Green threads support not available\n");
          return JNI_EINVAL;
    // -native
    } else if (match_option(option, "-native")) {
          // HotSpot always uses native threads, ignore silently for compatibility
    // -Xrs
    } else if (match_option(option, "-Xrs")) {
          // Classic/EVM option, new functionality
      if (FLAG_SET_CMDLINE(ReduceSignalUsage, true) != JVMFlag::SUCCESS) {
        return JNI_EINVAL;
      }
      // -Xprof
    } else if (match_option(option, "-Xprof")) {
      char version[256];
      // Obsolete in JDK 10
      JDK_Version::jdk(10).to_string(version, sizeof(version));
      warning("Ignoring option %s; support was removed in %s", option->optionString, version);
    // -Xinternalversion
    } else if (match_option(option, "-Xinternalversion")) {
      jio_fprintf(defaultStream::output_stream(), "%s\n",
                  VM_Version::internal_vm_info_string());
      vm_exit(0);
#ifndef PRODUCT
    // -Xprintflags
    } else if (match_option(option, "-Xprintflags")) {
      JVMFlag::printFlags(tty, false);
      vm_exit(0);
#endif
    // -D
    } else if (match_option(option, "-D", &tail)) {
      const char* value;
      if (match_option(option, "-Djava.endorsed.dirs=", &value) &&
            *value!= '\0' && strcmp(value, "\"\"") != 0) {
        // abort if -Djava.endorsed.dirs is set
        jio_fprintf(defaultStream::output_stream(),
          "-Djava.endorsed.dirs=%s is not supported. Endorsed standards and standalone APIs\n"
          "in modular form will be supported via the concept of upgradeable modules.\n", value);
        return JNI_EINVAL;
      }
      if (match_option(option, "-Djava.ext.dirs=", &value) &&
            *value != '\0' && strcmp(value, "\"\"") != 0) {
        // abort if -Djava.ext.dirs is set
        jio_fprintf(defaultStream::output_stream(),
          "-Djava.ext.dirs=%s is not supported.  Use -classpath instead.\n", value);
        return JNI_EINVAL;
      }
      // Check for module related properties.  They must be set using the modules
      // options. For example: use "--add-modules=java.sql", not
      // "-Djdk.module.addmods=java.sql"
      if (is_internal_module_property(option->optionString + 2)) {
        needs_module_property_warning = true;
        continue;
      }
      if (!add_property(tail)) {
        return JNI_ENOMEM;
      }
      // Out of the box management support
      if (match_option(option, "-Dcom.sun.management", &tail)) {
#if INCLUDE_MANAGEMENT
        if (FLAG_SET_CMDLINE(ManagementServer, true) != JVMFlag::SUCCESS) {
          return JNI_EINVAL;
        }
        // management agent in module jdk.management.agent
        if (!create_numbered_module_property("jdk.module.addmods", "jdk.management.agent", _addmods_count++)) {
          return JNI_ENOMEM;
        }
#else
        jio_fprintf(defaultStream::output_stream(),
          "-Dcom.sun.management is not supported in this VM.\n");
        return JNI_ERR;
#endif
      }
    // -Xint
    } else if (match_option(option, "-Xint")) {
          set_mode_flags(_int);
          mode_flag_cmd_line = true;
    // -Xmixed
    } else if (match_option(option, "-Xmixed")) {
          set_mode_flags(_mixed);
          mode_flag_cmd_line = true;
    // -Xcomp
    } else if (match_option(option, "-Xcomp")) {
      // for testing the compiler; turn off all flags that inhibit compilation
          set_mode_flags(_comp);
          mode_flag_cmd_line = true;
    // -Xshare:dump
    } else if (match_option(option, "-Xshare:dump")) {
      CDSConfig::enable_dumping_static_archive();
      CDSConfig::set_old_cds_flags_used();
    // -Xshare:on
    } else if (match_option(option, "-Xshare:on")) {
      UseSharedSpaces = true;
      RequireSharedSpaces = true;
      CDSConfig::set_old_cds_flags_used();
    // -Xshare:auto || -XX:ArchiveClassesAtExit=<archive file>
    } else if (match_option(option, "-Xshare:auto")) {
      UseSharedSpaces = true;
      RequireSharedSpaces = false;
      xshare_auto_cmd_line = true;
      CDSConfig::set_old_cds_flags_used();
    // -Xshare:off
    } else if (match_option(option, "-Xshare:off")) {
      UseSharedSpaces = false;
      RequireSharedSpaces = false;
      CDSConfig::set_old_cds_flags_used();
    // -Xverify
    } else if (match_option(option, "-Xverify", &tail)) {
      if (strcmp(tail, ":all") == 0 || strcmp(tail, "") == 0) {
        if (FLAG_SET_CMDLINE(BytecodeVerificationLocal, true) != JVMFlag::SUCCESS) {
          return JNI_EINVAL;
        }
        if (FLAG_SET_CMDLINE(BytecodeVerificationRemote, true) != JVMFlag::SUCCESS) {
          return JNI_EINVAL;
        }
      } else if (strcmp(tail, ":remote") == 0) {
        if (FLAG_SET_CMDLINE(BytecodeVerificationLocal, false) != JVMFlag::SUCCESS) {
          return JNI_EINVAL;
        }
        if (FLAG_SET_CMDLINE(BytecodeVerificationRemote, true) != JVMFlag::SUCCESS) {
          return JNI_EINVAL;
        }
      } else if (strcmp(tail, ":none") == 0) {
        if (FLAG_SET_CMDLINE(BytecodeVerificationLocal, false) != JVMFlag::SUCCESS) {
          return JNI_EINVAL;
        }
        if (FLAG_SET_CMDLINE(BytecodeVerificationRemote, false) != JVMFlag::SUCCESS) {
          return JNI_EINVAL;
        }
        warning("Options -Xverify:none and -noverify were deprecated in JDK 13 and will likely be removed in a future release.");
      } else if (is_bad_option(option, args->ignoreUnrecognized, "verification")) {
        return JNI_EINVAL;
      }
    // -Xdebug
    } else if (match_option(option, "-Xdebug")) {
      warning("Option -Xdebug was deprecated in JDK 22 and will likely be removed in a future release.");
    } else if (match_option(option, "-Xloggc:", &tail)) {
      // Deprecated flag to redirect GC output to a file. -Xloggc:<filename>
      log_warning(gc)("-Xloggc is deprecated. Will use -Xlog:gc:%s instead.", tail);
      _legacyGCLogging.lastFlag = 2;
      _legacyGCLogging.file = os::strdup_check_oom(tail);
    } else if (match_option(option, "-Xlog", &tail)) {
      bool ret = false;
      if (strcmp(tail, ":help") == 0) {
        fileStream stream(defaultStream::output_stream());
        LogConfiguration::print_command_line_help(&stream);
        vm_exit(0);
      } else if (strcmp(tail, ":disable") == 0) {
        LogConfiguration::disable_logging();
        ret = true;
      } else if (strncmp(tail, ":async", strlen(":async")) == 0) {
        const char* async_tail = tail + strlen(":async");
        ret = LogConfiguration::parse_async_argument(async_tail);
      } else if (*tail == '\0') {
        ret = LogConfiguration::parse_command_line_arguments();
        assert(ret, "-Xlog without arguments should never fail to parse");
      } else if (*tail == ':') {
        ret = LogConfiguration::parse_command_line_arguments(tail + 1);
      }
      if (ret == false) {
        jio_fprintf(defaultStream::error_stream(),
                    "Invalid -Xlog option '-Xlog%s', see error log for details.\n",
                    tail);
        return JNI_EINVAL;
      }
    // JNI hooks
    } else if (match_option(option, "-Xcheck", &tail)) {
      if (!strcmp(tail, ":jni")) {
#if !INCLUDE_JNI_CHECK
        warning("JNI CHECKING is not supported in this VM");
#else
        CheckJNICalls = true;
#endif // INCLUDE_JNI_CHECK
      } else if (is_bad_option(option, args->ignoreUnrecognized,
                                     "check")) {
        return JNI_EINVAL;
      }
    } else if (match_option(option, "vfprintf")) {
      _vfprintf_hook = CAST_TO_FN_PTR(vfprintf_hook_t, option->extraInfo);
    } else if (match_option(option, "exit")) {
      _exit_hook = CAST_TO_FN_PTR(exit_hook_t, option->extraInfo);
    } else if (match_option(option, "abort")) {
      _abort_hook = CAST_TO_FN_PTR(abort_hook_t, option->extraInfo);
    // Need to keep consistency of MaxTenuringThreshold and AlwaysTenure/NeverTenure;
    // and the last option wins.
    } else if (match_option(option, "-XX:+NeverTenure")) {
      if (FLAG_SET_CMDLINE(NeverTenure, true) != JVMFlag::SUCCESS) {
        return JNI_EINVAL;
      }
      if (FLAG_SET_CMDLINE(AlwaysTenure, false) != JVMFlag::SUCCESS) {
        return JNI_EINVAL;
      }
      if (FLAG_SET_CMDLINE(MaxTenuringThreshold, markWord::max_age + 1) != JVMFlag::SUCCESS) {
        return JNI_EINVAL;
      }
    } else if (match_option(option, "-XX:+AlwaysTenure")) {
      if (FLAG_SET_CMDLINE(NeverTenure, false) != JVMFlag::SUCCESS) {
        return JNI_EINVAL;
      }
      if (FLAG_SET_CMDLINE(AlwaysTenure, true) != JVMFlag::SUCCESS) {
        return JNI_EINVAL;
      }
      if (FLAG_SET_CMDLINE(MaxTenuringThreshold, 0) != JVMFlag::SUCCESS) {
        return JNI_EINVAL;
      }
    } else if (match_option(option, "-XX:MaxTenuringThreshold=", &tail)) {
      uint max_tenuring_thresh = 0;
      if (!parse_uint(tail, &max_tenuring_thresh, 0)) {
        jio_fprintf(defaultStream::error_stream(),
                    "Improperly specified VM option \'MaxTenuringThreshold=%s\'\n", tail);
        return JNI_EINVAL;
      }

      if (FLAG_SET_CMDLINE(MaxTenuringThreshold, max_tenuring_thresh) != JVMFlag::SUCCESS) {
        return JNI_EINVAL;
      }

      if (MaxTenuringThreshold == 0) {
        if (FLAG_SET_CMDLINE(NeverTenure, false) != JVMFlag::SUCCESS) {
          return JNI_EINVAL;
        }
        if (FLAG_SET_CMDLINE(AlwaysTenure, true) != JVMFlag::SUCCESS) {
          return JNI_EINVAL;
        }
      } else {
        if (FLAG_SET_CMDLINE(NeverTenure, false) != JVMFlag::SUCCESS) {
          return JNI_EINVAL;
        }
        if (FLAG_SET_CMDLINE(AlwaysTenure, false) != JVMFlag::SUCCESS) {
          return JNI_EINVAL;
        }
      }
    } else if (match_option(option, "-XX:+DisplayVMOutputToStderr")) {
      if (FLAG_SET_CMDLINE(DisplayVMOutputToStdout, false) != JVMFlag::SUCCESS) {
        return JNI_EINVAL;
      }
      if (FLAG_SET_CMDLINE(DisplayVMOutputToStderr, true) != JVMFlag::SUCCESS) {
        return JNI_EINVAL;
      }
    } else if (match_option(option, "-XX:+DisplayVMOutputToStdout")) {
      if (FLAG_SET_CMDLINE(DisplayVMOutputToStderr, false) != JVMFlag::SUCCESS) {
        return JNI_EINVAL;
      }
      if (FLAG_SET_CMDLINE(DisplayVMOutputToStdout, true) != JVMFlag::SUCCESS) {
        return JNI_EINVAL;
      }
    } else if (match_option(option, "-XX:+ErrorFileToStderr")) {
      if (FLAG_SET_CMDLINE(ErrorFileToStdout, false) != JVMFlag::SUCCESS) {
        return JNI_EINVAL;
      }
      if (FLAG_SET_CMDLINE(ErrorFileToStderr, true) != JVMFlag::SUCCESS) {
        return JNI_EINVAL;
      }
    } else if (match_option(option, "-XX:+ErrorFileToStdout")) {
      if (FLAG_SET_CMDLINE(ErrorFileToStderr, false) != JVMFlag::SUCCESS) {
        return JNI_EINVAL;
      }
      if (FLAG_SET_CMDLINE(ErrorFileToStdout, true) != JVMFlag::SUCCESS) {
        return JNI_EINVAL;
      }
    } else if (match_option(option, "--finalization=", &tail)) {
      if (strcmp(tail, "enabled") == 0) {
        InstanceKlass::set_finalization_enabled(true);
      } else if (strcmp(tail, "disabled") == 0) {
        InstanceKlass::set_finalization_enabled(false);
      } else {
        jio_fprintf(defaultStream::error_stream(),
                    "Invalid finalization value '%s', must be 'disabled' or 'enabled'.\n",
                    tail);
        return JNI_EINVAL;
      }
#if !defined(DTRACE_ENABLED)
    } else if (match_option(option, "-XX:+DTraceMethodProbes")) {
      jio_fprintf(defaultStream::error_stream(),
                  "DTraceMethodProbes flag is not applicable for this configuration\n");
      return JNI_EINVAL;
    } else if (match_option(option, "-XX:+DTraceAllocProbes")) {
      jio_fprintf(defaultStream::error_stream(),
                  "DTraceAllocProbes flag is not applicable for this configuration\n");
      return JNI_EINVAL;
    } else if (match_option(option, "-XX:+DTraceMonitorProbes")) {
      jio_fprintf(defaultStream::error_stream(),
                  "DTraceMonitorProbes flag is not applicable for this configuration\n");
      return JNI_EINVAL;
#endif // !defined(DTRACE_ENABLED)
#ifdef ASSERT
    } else if (match_option(option, "-XX:+FullGCALot")) {
      if (FLAG_SET_CMDLINE(FullGCALot, true) != JVMFlag::SUCCESS) {
        return JNI_EINVAL;
      }
#endif
#if !INCLUDE_MANAGEMENT
    } else if (match_option(option, "-XX:+ManagementServer")) {
        jio_fprintf(defaultStream::error_stream(),
          "ManagementServer is not supported in this VM.\n");
        return JNI_ERR;
#endif // INCLUDE_MANAGEMENT
#if INCLUDE_JVMCI
    } else if (match_option(option, "-XX:-EnableJVMCIProduct") || match_option(option, "-XX:-UseGraalJIT")) {
      if (EnableJVMCIProduct) {
        jio_fprintf(defaultStream::error_stream(),
                  "-XX:-EnableJVMCIProduct or -XX:-UseGraalJIT cannot come after -XX:+EnableJVMCIProduct or -XX:+UseGraalJIT\n");
        return JNI_EINVAL;
      }
    } else if (match_option(option, "-XX:+EnableJVMCIProduct") || match_option(option, "-XX:+UseGraalJIT")) {
      bool use_graal_jit = match_option(option, "-XX:+UseGraalJIT");
      if (use_graal_jit) {
        const char* jvmci_compiler = get_property("jvmci.Compiler");
        if (jvmci_compiler != nullptr) {
          if (strncmp(jvmci_compiler, "graal", strlen("graal")) != 0) {
            jio_fprintf(defaultStream::error_stream(),
              "Value of jvmci.Compiler incompatible with +UseGraalJIT: %s\n", jvmci_compiler);
            return JNI_ERR;
          }
        } else if (!add_property("jvmci.Compiler=graal")) {
            return JNI_ENOMEM;
        }
      }

      // Just continue, since "-XX:+EnableJVMCIProduct" or "-XX:+UseGraalJIT" has been specified before
      if (EnableJVMCIProduct) {
        continue;
      }
      JVMFlag *jvmciFlag = JVMFlag::find_flag("EnableJVMCIProduct");
      // Allow this flag if it has been unlocked.
      if (jvmciFlag != nullptr && jvmciFlag->is_unlocked()) {
        if (!JVMCIGlobals::enable_jvmci_product_mode(origin, use_graal_jit)) {
          jio_fprintf(defaultStream::error_stream(),
            "Unable to enable JVMCI in product mode\n");
          return JNI_ERR;
        }
      }
      // The flag was locked so process normally to report that error
      else if (!process_argument(use_graal_jit ? "UseGraalJIT" : "EnableJVMCIProduct", args->ignoreUnrecognized, origin)) {
        return JNI_EINVAL;
      }
#endif // INCLUDE_JVMCI
#if INCLUDE_JFR
    } else if (match_jfr_option(&option)) {
      return JNI_EINVAL;
#endif
    } else if (match_option(option, "-XX:", &tail)) { // -XX:xxxx
      // Skip -XX:Flags= and -XX:VMOptionsFile= since those cases have
      // already been handled
      if ((strncmp(tail, "Flags=", strlen("Flags=")) != 0) &&
          (strncmp(tail, "VMOptionsFile=", strlen("VMOptionsFile=")) != 0)) {
        if (!process_argument(tail, args->ignoreUnrecognized, origin)) {
          return JNI_EINVAL;
        }
      }
    // Unknown option
    } else if (is_bad_option(option, args->ignoreUnrecognized)) {
      return JNI_ERR;
    }
  }

  // PrintSharedArchiveAndExit will turn on
  //   -Xshare:on
  //   -Xlog:class+path=info
  if (PrintSharedArchiveAndExit) {
    UseSharedSpaces = true;
    RequireSharedSpaces = true;
    LogConfiguration::configure_stdout(LogLevel::Info, true, LOG_TAGS(class, path));
  }

  fix_appclasspath();

  return JNI_OK;
}

void Arguments::add_patch_mod_prefix(const char* module_name, const char* path) {
  // For java.base check for duplicate --patch-module options being specified on the command line.
  // This check is only required for java.base, all other duplicate module specifications
  // will be checked during module system initialization.  The module system initialization
  // will throw an ExceptionInInitializerError if this situation occurs.
  if (strcmp(module_name, JAVA_BASE_NAME) == 0) {
    if (patch_mod_javabase) {
      vm_exit_during_initialization("Cannot specify " JAVA_BASE_NAME " more than once to --patch-module");
    } else {
      patch_mod_javabase = true;
    }
  }

  // Create GrowableArray lazily, only if --patch-module has been specified
  if (_patch_mod_prefix == nullptr) {
    _patch_mod_prefix = new (mtArguments) GrowableArray<ModulePatchPath*>(10, mtArguments);
  }

  _patch_mod_prefix->push(new ModulePatchPath(module_name, path));
}

// Remove all empty paths from the app classpath (if IgnoreEmptyClassPaths is enabled)
//
// This is necessary because some apps like to specify classpath like -cp foo.jar:${XYZ}:bar.jar
// in their start-up scripts. If XYZ is empty, the classpath will look like "-cp foo.jar::bar.jar".
// Java treats such empty paths as if the user specified "-cp foo.jar:.:bar.jar". I.e., an empty
// path is treated as the current directory.
//
// This causes problems with CDS, which requires that all directories specified in the classpath
// must be empty. In most cases, applications do NOT want to load classes from the current
// directory anyway. Adding -XX:+IgnoreEmptyClassPaths will make these applications' start-up
// scripts compatible with CDS.
void Arguments::fix_appclasspath() {
  if (IgnoreEmptyClassPaths) {
    const char separator = *os::path_separator();
    const char* src = _java_class_path->value();

    // skip over all the leading empty paths
    while (*src == separator) {
      src ++;
    }

    char* copy = os::strdup_check_oom(src, mtArguments);

    // trim all trailing empty paths
    for (char* tail = copy + strlen(copy) - 1; tail >= copy && *tail == separator; tail--) {
      *tail = '\0';
    }

    char from[3] = {separator, separator, '\0'};
    char to  [2] = {separator, '\0'};
    while (StringUtils::replace_no_expand(copy, from, to) > 0) {
      // Keep replacing "::" -> ":" until we have no more "::" (non-windows)
      // Keep replacing ";;" -> ";" until we have no more ";;" (windows)
    }

    _java_class_path->set_writeable_value(copy);
    FreeHeap(copy); // a copy was made by set_value, so don't need this anymore
  }
}

<<<<<<< HEAD
bool static starts_with(const char* java_command, const char* line) {
  return strncmp(java_command, line, strlen(line)) == 0;
}

bool static should_fail(const char* java_command, const char* line) {
  if (java_command == nullptr) {
    return true;
  }

  // Skip jtreg jdk version check
  if (starts_with(java_command, "com.sun.javatest.regtest.agent.GetSystemProperty")) {
    return false;
  }
  if (starts_with(java_command, "com.sun.javatest.regtest.agent.GetJDKProperties")) {
    return false;
  }

  // Skip driver & jtreg agents, it is the check for processed forked by test
  if (starts_with(java_command, "com.sun.javatest.regtest.agent.AgentServer")) {
    return false;
  }
  if (starts_with(java_command, "com.sun.javatest.regtest.agent.MainWrapper")) {
    return false;
  }
  if (starts_with(java_command, "java.base/sun.security.tools.keytool.Main")) {
    return false;
  }
  if (starts_with(java_command, "org.openjdk.asmtools.jasm.Main")) {
    return false;
  }
  if (starts_with(java_command, "jdk.")) {
    return false;
  }
  return true;
}

jint Arguments::finalize_vm_init_args(bool patch_mod_javabase) {
=======
jint Arguments::finalize_vm_init_args() {
>>>>>>> bd995256
  // check if the default lib/endorsed directory exists; if so, error
  char path[JVM_MAXPATHLEN];
  const char* fileSep = os::file_separator();
  jio_snprintf(path, JVM_MAXPATHLEN, "%s%slib%sendorsed", Arguments::get_java_home(), fileSep, fileSep);

  DIR* dir = os::opendir(path);
  if (dir != nullptr) {
    jio_fprintf(defaultStream::output_stream(),
      "<JAVA_HOME>/lib/endorsed is not supported. Endorsed standards and standalone APIs\n"
      "in modular form will be supported via the concept of upgradeable modules.\n");
    os::closedir(dir);
    return JNI_ERR;
  }

  jio_snprintf(path, JVM_MAXPATHLEN, "%s%slib%sext", Arguments::get_java_home(), fileSep, fileSep);
  dir = os::opendir(path);
  if (dir != nullptr) {
    jio_fprintf(defaultStream::output_stream(),
      "<JAVA_HOME>/lib/ext exists, extensions mechanism no longer supported; "
      "Use -classpath instead.\n.");
    os::closedir(dir);
    return JNI_ERR;
  }

  char *buffer = ::getenv("EXPECTED_USENEWCODE");

  // Don't check this environment variable if user has special privileges
  // (e.g. unix su command).
  if (buffer != nullptr) {
    if (!UseNewCode) {
      if (should_fail(_java_command, buffer)) {
        jio_fprintf(defaultStream::output_stream(),
                    "Use UseNewCode is expected. Launcher: '%s'\n.", _java_command);
        return JNI_ERR;
      }
    }
  }


  // This must be done after all arguments have been processed
  // and the container support has been initialized since AggressiveHeap
  // relies on the amount of total memory available.
  if (AggressiveHeap) {
    jint result = set_aggressive_heap_flags();
    if (result != JNI_OK) {
      return result;
    }
  }

  // CompileThresholdScaling == 0.0 is same as -Xint: Disable compilation (enable interpreter-only mode),
  // but like -Xint, leave compilation thresholds unaffected.
  // With tiered compilation disabled, setting CompileThreshold to 0 disables compilation as well.
  if ((CompileThresholdScaling == 0.0) || (!TieredCompilation && CompileThreshold == 0)) {
    set_mode_flags(_int);
  }

#ifdef ZERO
  // Zero always runs in interpreted mode
  set_mode_flags(_int);
#endif

  // eventually fix up InitialTenuringThreshold if only MaxTenuringThreshold is set
  if (FLAG_IS_DEFAULT(InitialTenuringThreshold) && (InitialTenuringThreshold > MaxTenuringThreshold)) {
    FLAG_SET_ERGO(InitialTenuringThreshold, MaxTenuringThreshold);
  }

#if !COMPILER2_OR_JVMCI
  // Don't degrade server performance for footprint
  if (FLAG_IS_DEFAULT(UseLargePages) &&
      MaxHeapSize < LargePageHeapSizeThreshold) {
    // No need for large granularity pages w/small heaps.
    // Note that large pages are enabled/disabled for both the
    // Java heap and the code cache.
    FLAG_SET_DEFAULT(UseLargePages, false);
  }

  UNSUPPORTED_OPTION(ProfileInterpreter);
#endif

  // Parse the CompilationMode flag
  if (!CompilationModeFlag::initialize()) {
    return JNI_ERR;
  }

  if (!check_vm_args_consistency()) {
    return JNI_ERR;
  }


#ifndef CAN_SHOW_REGISTERS_ON_ASSERT
  UNSUPPORTED_OPTION(ShowRegistersOnAssert);
#endif // CAN_SHOW_REGISTERS_ON_ASSERT

  return JNI_OK;
}

// Helper class for controlling the lifetime of JavaVMInitArgs
// objects.  The contents of the JavaVMInitArgs are guaranteed to be
// deleted on the destruction of the ScopedVMInitArgs object.
class ScopedVMInitArgs : public StackObj {
 private:
  JavaVMInitArgs _args;
  char*          _container_name;
  bool           _is_set;
  char*          _vm_options_file_arg;

 public:
  ScopedVMInitArgs(const char *container_name) {
    _args.version = JNI_VERSION_1_2;
    _args.nOptions = 0;
    _args.options = nullptr;
    _args.ignoreUnrecognized = false;
    _container_name = (char *)container_name;
    _is_set = false;
    _vm_options_file_arg = nullptr;
  }

  // Populates the JavaVMInitArgs object represented by this
  // ScopedVMInitArgs object with the arguments in options.  The
  // allocated memory is deleted by the destructor.  If this method
  // returns anything other than JNI_OK, then this object is in a
  // partially constructed state, and should be abandoned.
  jint set_args(const GrowableArrayView<JavaVMOption>* options) {
    _is_set = true;
    JavaVMOption* options_arr = NEW_C_HEAP_ARRAY_RETURN_NULL(
        JavaVMOption, options->length(), mtArguments);
    if (options_arr == nullptr) {
      return JNI_ENOMEM;
    }
    _args.options = options_arr;

    for (int i = 0; i < options->length(); i++) {
      options_arr[i] = options->at(i);
      options_arr[i].optionString = os::strdup(options_arr[i].optionString);
      if (options_arr[i].optionString == nullptr) {
        // Rely on the destructor to do cleanup.
        _args.nOptions = i;
        return JNI_ENOMEM;
      }
    }

    _args.nOptions = options->length();
    _args.ignoreUnrecognized = IgnoreUnrecognizedVMOptions;
    return JNI_OK;
  }

  JavaVMInitArgs* get()             { return &_args; }
  char* container_name()            { return _container_name; }
  bool  is_set()                    { return _is_set; }
  bool  found_vm_options_file_arg() { return _vm_options_file_arg != nullptr; }
  char* vm_options_file_arg()       { return _vm_options_file_arg; }

  void set_vm_options_file_arg(const char *vm_options_file_arg) {
    if (_vm_options_file_arg != nullptr) {
      os::free(_vm_options_file_arg);
    }
    _vm_options_file_arg = os::strdup_check_oom(vm_options_file_arg);
  }

  ~ScopedVMInitArgs() {
    if (_vm_options_file_arg != nullptr) {
      os::free(_vm_options_file_arg);
    }
    if (_args.options == nullptr) return;
    for (int i = 0; i < _args.nOptions; i++) {
      os::free(_args.options[i].optionString);
    }
    FREE_C_HEAP_ARRAY(JavaVMOption, _args.options);
  }

  // Insert options into this option list, to replace option at
  // vm_options_file_pos (-XX:VMOptionsFile)
  jint insert(const JavaVMInitArgs* args,
              const JavaVMInitArgs* args_to_insert,
              const int vm_options_file_pos) {
    assert(_args.options == nullptr, "shouldn't be set yet");
    assert(args_to_insert->nOptions != 0, "there should be args to insert");
    assert(vm_options_file_pos != -1, "vm_options_file_pos should be set");

    int length = args->nOptions + args_to_insert->nOptions - 1;
    // Construct new option array
    GrowableArrayCHeap<JavaVMOption, mtArguments> options(length);
    for (int i = 0; i < args->nOptions; i++) {
      if (i == vm_options_file_pos) {
        // insert the new options starting at the same place as the
        // -XX:VMOptionsFile option
        for (int j = 0; j < args_to_insert->nOptions; j++) {
          options.push(args_to_insert->options[j]);
        }
      } else {
        options.push(args->options[i]);
      }
    }
    // make into options array
    return set_args(&options);
  }
};

jint Arguments::parse_java_options_environment_variable(ScopedVMInitArgs* args) {
  return parse_options_environment_variable("_JAVA_OPTIONS", args);
}

jint Arguments::parse_java_tool_options_environment_variable(ScopedVMInitArgs* args) {
  return parse_options_environment_variable("JAVA_TOOL_OPTIONS", args);
}

jint Arguments::parse_options_environment_variable(const char* name,
                                                   ScopedVMInitArgs* vm_args) {
  char *buffer = ::getenv(name);

  // Don't check this environment variable if user has special privileges
  // (e.g. unix su command).
  if (buffer == nullptr || os::have_special_privileges()) {
    return JNI_OK;
  }

  if ((buffer = os::strdup(buffer)) == nullptr) {
    return JNI_ENOMEM;
  }

  jio_fprintf(defaultStream::error_stream(),
              "Picked up %s: %s\n", name, buffer);

  int retcode = parse_options_buffer(name, buffer, strlen(buffer), vm_args);

  os::free(buffer);
  return retcode;
}

jint Arguments::parse_vm_options_file(const char* file_name, ScopedVMInitArgs* vm_args) {
  // read file into buffer
  int fd = ::open(file_name, O_RDONLY);
  if (fd < 0) {
    jio_fprintf(defaultStream::error_stream(),
                "Could not open options file '%s'\n",
                file_name);
    return JNI_ERR;
  }

  struct stat stbuf;
  int retcode = os::stat(file_name, &stbuf);
  if (retcode != 0) {
    jio_fprintf(defaultStream::error_stream(),
                "Could not stat options file '%s'\n",
                file_name);
    ::close(fd);
    return JNI_ERR;
  }

  if (stbuf.st_size == 0) {
    // tell caller there is no option data and that is ok
    ::close(fd);
    return JNI_OK;
  }

  // '+ 1' for null termination even with max bytes
  size_t bytes_alloc = stbuf.st_size + 1;

  char *buf = NEW_C_HEAP_ARRAY_RETURN_NULL(char, bytes_alloc, mtArguments);
  if (nullptr == buf) {
    jio_fprintf(defaultStream::error_stream(),
                "Could not allocate read buffer for options file parse\n");
    ::close(fd);
    return JNI_ENOMEM;
  }

  memset(buf, 0, bytes_alloc);

  // Fill buffer
  ssize_t bytes_read = ::read(fd, (void *)buf, (unsigned)bytes_alloc);
  ::close(fd);
  if (bytes_read < 0) {
    FREE_C_HEAP_ARRAY(char, buf);
    jio_fprintf(defaultStream::error_stream(),
                "Could not read options file '%s'\n", file_name);
    return JNI_ERR;
  }

  if (bytes_read == 0) {
    // tell caller there is no option data and that is ok
    FREE_C_HEAP_ARRAY(char, buf);
    return JNI_OK;
  }

  retcode = parse_options_buffer(file_name, buf, bytes_read, vm_args);

  FREE_C_HEAP_ARRAY(char, buf);
  return retcode;
}

jint Arguments::parse_options_buffer(const char* name, char* buffer, const size_t buf_len, ScopedVMInitArgs* vm_args) {
  // Construct option array
  GrowableArrayCHeap<JavaVMOption, mtArguments> options(2);

  // some pointers to help with parsing
  char *buffer_end = buffer + buf_len;
  char *opt_hd = buffer;
  char *wrt = buffer;
  char *rd = buffer;

  // parse all options
  while (rd < buffer_end) {
    // skip leading white space from the input string
    while (rd < buffer_end && isspace((unsigned char) *rd)) {
      rd++;
    }

    if (rd >= buffer_end) {
      break;
    }

    // Remember this is where we found the head of the token.
    opt_hd = wrt;

    // Tokens are strings of non white space characters separated
    // by one or more white spaces.
    while (rd < buffer_end && !isspace((unsigned char) *rd)) {
      if (*rd == '\'' || *rd == '"') {      // handle a quoted string
        int quote = *rd;                    // matching quote to look for
        rd++;                               // don't copy open quote
        while (rd < buffer_end && *rd != quote) {
                                            // include everything (even spaces)
                                            // up until the close quote
          *wrt++ = *rd++;                   // copy to option string
        }

        if (rd < buffer_end) {
          rd++;                             // don't copy close quote
        } else {
                                            // did not see closing quote
          jio_fprintf(defaultStream::error_stream(),
                      "Unmatched quote in %s\n", name);
          return JNI_ERR;
        }
      } else {
        *wrt++ = *rd++;                     // copy to option string
      }
    }

    // steal a white space character and set it to null
    *wrt++ = '\0';
    // We now have a complete token

    JavaVMOption option;
    option.optionString = opt_hd;
    option.extraInfo = nullptr;

    options.append(option);                // Fill in option

    rd++;  // Advance to next character
  }

  // Fill out JavaVMInitArgs structure.
  return vm_args->set_args(&options);
}

#ifndef PRODUCT
// Determine whether LogVMOutput should be implicitly turned on.
static bool use_vm_log() {
  if (LogCompilation || !FLAG_IS_DEFAULT(LogFile) ||
      PrintCompilation || PrintInlining || PrintDependencies || PrintNativeNMethods ||
      PrintDebugInfo || PrintRelocations || PrintNMethods || PrintExceptionHandlers ||
      PrintAssembly || TraceDeoptimization ||
      (VerifyDependencies && FLAG_IS_CMDLINE(VerifyDependencies))) {
    return true;
  }

#ifdef COMPILER1
  if (PrintC1Statistics) {
    return true;
  }
#endif // COMPILER1

#ifdef COMPILER2
  if (PrintOptoAssembly || PrintOptoStatistics) {
    return true;
  }
#endif // COMPILER2

  return false;
}

#endif // PRODUCT

bool Arguments::args_contains_vm_options_file_arg(const JavaVMInitArgs* args) {
  for (int index = 0; index < args->nOptions; index++) {
    const JavaVMOption* option = args->options + index;
    const char* tail;
    if (match_option(option, "-XX:VMOptionsFile=", &tail)) {
      return true;
    }
  }
  return false;
}

jint Arguments::insert_vm_options_file(const JavaVMInitArgs* args,
                                       const char* vm_options_file,
                                       const int vm_options_file_pos,
                                       ScopedVMInitArgs* vm_options_file_args,
                                       ScopedVMInitArgs* args_out) {
  jint code = parse_vm_options_file(vm_options_file, vm_options_file_args);
  if (code != JNI_OK) {
    return code;
  }

  if (vm_options_file_args->get()->nOptions < 1) {
    return JNI_OK;
  }

  if (args_contains_vm_options_file_arg(vm_options_file_args->get())) {
    jio_fprintf(defaultStream::error_stream(),
                "A VM options file may not refer to a VM options file. "
                "Specification of '-XX:VMOptionsFile=<file-name>' in the "
                "options file '%s' in options container '%s' is an error.\n",
                vm_options_file_args->vm_options_file_arg(),
                vm_options_file_args->container_name());
    return JNI_EINVAL;
  }

  return args_out->insert(args, vm_options_file_args->get(),
                          vm_options_file_pos);
}

// Expand -XX:VMOptionsFile found in args_in as needed.
// mod_args and args_out parameters may return values as needed.
jint Arguments::expand_vm_options_as_needed(const JavaVMInitArgs* args_in,
                                            ScopedVMInitArgs* mod_args,
                                            JavaVMInitArgs** args_out) {
  jint code = match_special_option_and_act(args_in, mod_args);
  if (code != JNI_OK) {
    return code;
  }

  if (mod_args->is_set()) {
    // args_in contains -XX:VMOptionsFile and mod_args contains the
    // original options from args_in along with the options expanded
    // from the VMOptionsFile. Return a short-hand to the caller.
    *args_out = mod_args->get();
  } else {
    *args_out = (JavaVMInitArgs *)args_in;  // no changes so use args_in
  }
  return JNI_OK;
}

jint Arguments::match_special_option_and_act(const JavaVMInitArgs* args,
                                             ScopedVMInitArgs* args_out) {
  // Remaining part of option string
  const char* tail;
  ScopedVMInitArgs vm_options_file_args(args_out->container_name());

  for (int index = 0; index < args->nOptions; index++) {
    const JavaVMOption* option = args->options + index;
    if (match_option(option, "-XX:Flags=", &tail)) {
      Arguments::set_jvm_flags_file(tail);
      continue;
    }
    if (match_option(option, "-XX:VMOptionsFile=", &tail)) {
      if (vm_options_file_args.found_vm_options_file_arg()) {
        jio_fprintf(defaultStream::error_stream(),
                    "The option '%s' is already specified in the options "
                    "container '%s' so the specification of '%s' in the "
                    "same options container is an error.\n",
                    vm_options_file_args.vm_options_file_arg(),
                    vm_options_file_args.container_name(),
                    option->optionString);
        return JNI_EINVAL;
      }
      vm_options_file_args.set_vm_options_file_arg(option->optionString);
      // If there's a VMOptionsFile, parse that
      jint code = insert_vm_options_file(args, tail, index,
                                         &vm_options_file_args, args_out);
      if (code != JNI_OK) {
        return code;
      }
      args_out->set_vm_options_file_arg(vm_options_file_args.vm_options_file_arg());
      if (args_out->is_set()) {
        // The VMOptions file inserted some options so switch 'args'
        // to the new set of options, and continue processing which
        // preserves "last option wins" semantics.
        args = args_out->get();
        // The first option from the VMOptionsFile replaces the
        // current option.  So we back track to process the
        // replacement option.
        index--;
      }
      continue;
    }
    if (match_option(option, "-XX:+PrintVMOptions")) {
      PrintVMOptions = true;
      continue;
    }
    if (match_option(option, "-XX:-PrintVMOptions")) {
      PrintVMOptions = false;
      continue;
    }
    if (match_option(option, "-XX:+IgnoreUnrecognizedVMOptions")) {
      IgnoreUnrecognizedVMOptions = true;
      continue;
    }
    if (match_option(option, "-XX:-IgnoreUnrecognizedVMOptions")) {
      IgnoreUnrecognizedVMOptions = false;
      continue;
    }
    if (match_option(option, "-XX:+PrintFlagsInitial")) {
      JVMFlag::printFlags(tty, false);
      vm_exit(0);
    }

#ifndef PRODUCT
    if (match_option(option, "-XX:+PrintFlagsWithComments")) {
      JVMFlag::printFlags(tty, true);
      vm_exit(0);
    }
#endif
  }
  return JNI_OK;
}

static void print_options(const JavaVMInitArgs *args) {
  const char* tail;
  for (int index = 0; index < args->nOptions; index++) {
    const JavaVMOption *option = args->options + index;
    if (match_option(option, "-XX:", &tail)) {
      logOption(tail);
    }
  }
}

bool Arguments::handle_deprecated_print_gc_flags() {
  if (PrintGC) {
    log_warning(gc)("-XX:+PrintGC is deprecated. Will use -Xlog:gc instead.");
  }
  if (PrintGCDetails) {
    log_warning(gc)("-XX:+PrintGCDetails is deprecated. Will use -Xlog:gc* instead.");
  }

  if (_legacyGCLogging.lastFlag == 2) {
    // -Xloggc was used to specify a filename
    const char* gc_conf = PrintGCDetails ? "gc*" : "gc";

    LogTarget(Error, logging) target;
    LogStream errstream(target);
    return LogConfiguration::parse_log_arguments(_legacyGCLogging.file, gc_conf, nullptr, nullptr, &errstream);
  } else if (PrintGC || PrintGCDetails || (_legacyGCLogging.lastFlag == 1)) {
    LogConfiguration::configure_stdout(LogLevel::Info, !PrintGCDetails, LOG_TAGS(gc));
  }
  return true;
}

static void apply_debugger_ergo() {
#ifdef ASSERT
  if (ReplayCompiles) {
    FLAG_SET_ERGO_IF_DEFAULT(UseDebuggerErgo, true);
  }

  if (UseDebuggerErgo) {
    // Turn on sub-flags
    FLAG_SET_ERGO_IF_DEFAULT(UseDebuggerErgo1, true);
    FLAG_SET_ERGO_IF_DEFAULT(UseDebuggerErgo2, true);
  }

  if (UseDebuggerErgo2) {
    // Debugging with limited number of CPUs
    FLAG_SET_ERGO_IF_DEFAULT(UseNUMA, false);
    FLAG_SET_ERGO_IF_DEFAULT(ConcGCThreads, 1);
    FLAG_SET_ERGO_IF_DEFAULT(ParallelGCThreads, 1);
    FLAG_SET_ERGO_IF_DEFAULT(CICompilerCount, 2);
  }
#endif // ASSERT
}

// Parse entry point called from JNI_CreateJavaVM

jint Arguments::parse(const JavaVMInitArgs* initial_cmd_args) {
  assert(verify_special_jvm_flags(false), "deprecated and obsolete flag table inconsistent");
  JVMFlag::check_all_flag_declarations();

  // If flag "-XX:Flags=flags-file" is used it will be the first option to be processed.
  const char* hotspotrc = ".hotspotrc";
  bool settings_file_specified = false;
  bool needs_hotspotrc_warning = false;
  ScopedVMInitArgs initial_vm_options_args("");
  ScopedVMInitArgs initial_java_tool_options_args("env_var='JAVA_TOOL_OPTIONS'");
  ScopedVMInitArgs initial_java_options_args("env_var='_JAVA_OPTIONS'");

  // Pointers to current working set of containers
  JavaVMInitArgs* cur_cmd_args;
  JavaVMInitArgs* cur_vm_options_args;
  JavaVMInitArgs* cur_java_options_args;
  JavaVMInitArgs* cur_java_tool_options_args;

  // Containers for modified/expanded options
  ScopedVMInitArgs mod_cmd_args("cmd_line_args");
  ScopedVMInitArgs mod_vm_options_args("vm_options_args");
  ScopedVMInitArgs mod_java_tool_options_args("env_var='JAVA_TOOL_OPTIONS'");
  ScopedVMInitArgs mod_java_options_args("env_var='_JAVA_OPTIONS'");


  jint code =
      parse_java_tool_options_environment_variable(&initial_java_tool_options_args);
  if (code != JNI_OK) {
    return code;
  }

  code = parse_java_options_environment_variable(&initial_java_options_args);
  if (code != JNI_OK) {
    return code;
  }

  // Parse the options in the /java.base/jdk/internal/vm/options resource, if present
  char *vmoptions = ClassLoader::lookup_vm_options();
  if (vmoptions != nullptr) {
    code = parse_options_buffer("vm options resource", vmoptions, strlen(vmoptions), &initial_vm_options_args);
    FREE_C_HEAP_ARRAY(char, vmoptions);
    if (code != JNI_OK) {
      return code;
    }
  }

  code = expand_vm_options_as_needed(initial_java_tool_options_args.get(),
                                     &mod_java_tool_options_args,
                                     &cur_java_tool_options_args);
  if (code != JNI_OK) {
    return code;
  }

  code = expand_vm_options_as_needed(initial_cmd_args,
                                     &mod_cmd_args,
                                     &cur_cmd_args);
  if (code != JNI_OK) {
    return code;
  }

  code = expand_vm_options_as_needed(initial_java_options_args.get(),
                                     &mod_java_options_args,
                                     &cur_java_options_args);
  if (code != JNI_OK) {
    return code;
  }

  code = expand_vm_options_as_needed(initial_vm_options_args.get(),
                                     &mod_vm_options_args,
                                     &cur_vm_options_args);
  if (code != JNI_OK) {
    return code;
  }

  const char* flags_file = Arguments::get_jvm_flags_file();
  settings_file_specified = (flags_file != nullptr);

  if (IgnoreUnrecognizedVMOptions) {
    cur_cmd_args->ignoreUnrecognized = true;
    cur_java_tool_options_args->ignoreUnrecognized = true;
    cur_java_options_args->ignoreUnrecognized = true;
  }

  // Parse specified settings file
  if (settings_file_specified) {
    if (!process_settings_file(flags_file, true,
                               cur_cmd_args->ignoreUnrecognized)) {
      return JNI_EINVAL;
    }
  } else {
#ifdef ASSERT
    // Parse default .hotspotrc settings file
    if (!process_settings_file(".hotspotrc", false,
                               cur_cmd_args->ignoreUnrecognized)) {
      return JNI_EINVAL;
    }
#else
    struct stat buf;
    if (os::stat(hotspotrc, &buf) == 0) {
      needs_hotspotrc_warning = true;
    }
#endif
  }

  if (PrintVMOptions) {
    print_options(cur_java_tool_options_args);
    print_options(cur_cmd_args);
    print_options(cur_java_options_args);
  }

  // Parse JavaVMInitArgs structure passed in, as well as JAVA_TOOL_OPTIONS and _JAVA_OPTIONS
  jint result = parse_vm_init_args(cur_vm_options_args,
                                   cur_java_tool_options_args,
                                   cur_java_options_args,
                                   cur_cmd_args);

  if (result != JNI_OK) {
    return result;
  }

  // Delay warning until here so that we've had a chance to process
  // the -XX:-PrintWarnings flag
  if (needs_hotspotrc_warning) {
    warning("%s file is present but has been ignored.  "
            "Run with -XX:Flags=%s to load the file.",
            hotspotrc, hotspotrc);
  }

  if (needs_module_property_warning) {
    warning("Ignoring system property options whose names match the '-Djdk.module.*'."
            " names that are reserved for internal use.");
  }

#if defined(_ALLBSD_SOURCE) || defined(AIX)  // UseLargePages is not yet supported on BSD and AIX.
  UNSUPPORTED_OPTION(UseLargePages);
#endif

#if defined(AIX)
  UNSUPPORTED_OPTION_NULL(AllocateHeapAt);
#endif

#ifndef PRODUCT
  if (TraceBytecodesAt != 0) {
    TraceBytecodes = true;
  }
#endif // PRODUCT

  if (ScavengeRootsInCode == 0) {
    if (!FLAG_IS_DEFAULT(ScavengeRootsInCode)) {
      warning("Forcing ScavengeRootsInCode non-zero");
    }
    ScavengeRootsInCode = 1;
  }

  if (!handle_deprecated_print_gc_flags()) {
    return JNI_EINVAL;
  }

  // Set object alignment values.
  set_object_alignment();

#if !INCLUDE_CDS
  if (CDSConfig::is_dumping_static_archive() || RequireSharedSpaces) {
    jio_fprintf(defaultStream::error_stream(),
      "Shared spaces are not supported in this VM\n");
    return JNI_ERR;
  }
  if (DumpLoadedClassList != nullptr) {
    jio_fprintf(defaultStream::error_stream(),
      "DumpLoadedClassList is not supported in this VM\n");
    return JNI_ERR;
  }
  if ((CDSConfig::is_using_archive() && xshare_auto_cmd_line) ||
      log_is_enabled(Info, cds)) {
    warning("Shared spaces are not supported in this VM");
    UseSharedSpaces = false;
    LogConfiguration::configure_stdout(LogLevel::Off, true, LOG_TAGS(cds));
  }
  no_shared_spaces("CDS Disabled");
#endif // INCLUDE_CDS

  // Verify NMT arguments
  const NMT_TrackingLevel lvl = NMTUtil::parse_tracking_level(NativeMemoryTracking);
  if (lvl == NMT_unknown) {
    jio_fprintf(defaultStream::error_stream(),
                "Syntax error, expecting -XX:NativeMemoryTracking=[off|summary|detail]\n");
    return JNI_ERR;
  }
  if (PrintNMTStatistics && lvl == NMT_off) {
    warning("PrintNMTStatistics is disabled, because native memory tracking is not enabled");
    FLAG_SET_DEFAULT(PrintNMTStatistics, false);
  }

  bool trace_dependencies = log_is_enabled(Debug, dependencies);
  if (trace_dependencies && VerifyDependencies) {
    warning("dependency logging results may be inflated by VerifyDependencies");
  }

  bool log_class_load_cause = log_is_enabled(Info, class, load, cause, native) ||
                              log_is_enabled(Info, class, load, cause);
  if (log_class_load_cause && LogClassLoadingCauseFor == nullptr) {
    warning("class load cause logging will not produce output without LogClassLoadingCauseFor");
  }

  apply_debugger_ergo();

  // The VMThread needs to stop now and then to execute these debug options.
  if ((HandshakeALot || SafepointALot) && FLAG_IS_DEFAULT(GuaranteedSafepointInterval)) {
    FLAG_SET_DEFAULT(GuaranteedSafepointInterval, 1000);
  }

  if (log_is_enabled(Info, arguments)) {
    LogStream st(Log(arguments)::info());
    Arguments::print_on(&st);
  }

  return JNI_OK;
}

void Arguments::set_compact_headers_flags() {
#ifdef _LP64
  if (UseCompactObjectHeaders && FLAG_IS_CMDLINE(UseCompressedClassPointers) && !UseCompressedClassPointers) {
    warning("Compact object headers require compressed class pointers. Disabling compact object headers.");
    FLAG_SET_DEFAULT(UseCompactObjectHeaders, false);
  }
  if (UseCompactObjectHeaders && !UseObjectMonitorTable) {
    // If UseCompactObjectHeaders is on the command line, turn on UseObjectMonitorTable.
    if (FLAG_IS_CMDLINE(UseCompactObjectHeaders)) {
      FLAG_SET_DEFAULT(UseObjectMonitorTable, true);

      // If UseObjectMonitorTable is on the command line, turn off UseCompactObjectHeaders.
    } else if (FLAG_IS_CMDLINE(UseObjectMonitorTable)) {
      FLAG_SET_DEFAULT(UseCompactObjectHeaders, false);
      // If neither on the command line, the defaults are incompatible, but turn on UseObjectMonitorTable.
    } else {
      FLAG_SET_DEFAULT(UseObjectMonitorTable, true);
    }
  }
  if (UseCompactObjectHeaders && LockingMode != LM_LIGHTWEIGHT) {
    FLAG_SET_DEFAULT(LockingMode, LM_LIGHTWEIGHT);
  }
  if (UseCompactObjectHeaders && !UseCompressedClassPointers) {
    FLAG_SET_DEFAULT(UseCompressedClassPointers, true);
  }
#endif
}

jint Arguments::apply_ergo() {
  // Set flags based on ergonomics.
  jint result = set_ergonomics_flags();
  if (result != JNI_OK) return result;

  // Set heap size based on available physical memory
  set_heap_size();

  GCConfig::arguments()->initialize();

  set_compact_headers_flags();

  if (UseCompressedClassPointers) {
    CompressedKlassPointers::pre_initialize();
  }

  CDSConfig::ergo_initialize();

  // Initialize Metaspace flags and alignments
  Metaspace::ergo_initialize();

  if (!StringDedup::ergo_initialize()) {
    return JNI_EINVAL;
  }

  // Set compiler flags after GC is selected and GC specific
  // flags (LoopStripMiningIter) are set.
  CompilerConfig::ergo_initialize();

  // Set bytecode rewriting flags
  set_bytecode_flags();

  // Set flags if aggressive optimization flags are enabled
  jint code = set_aggressive_opts_flags();
  if (code != JNI_OK) {
    return code;
  }

  if (FLAG_IS_DEFAULT(UseSecondarySupersTable)) {
    FLAG_SET_DEFAULT(UseSecondarySupersTable, VM_Version::supports_secondary_supers_table());
  } else if (UseSecondarySupersTable && !VM_Version::supports_secondary_supers_table()) {
    warning("UseSecondarySupersTable is not supported");
    FLAG_SET_DEFAULT(UseSecondarySupersTable, false);
  }
  if (!UseSecondarySupersTable) {
    FLAG_SET_DEFAULT(StressSecondarySupers, false);
    FLAG_SET_DEFAULT(VerifySecondarySupers, false);
  }

#ifdef ZERO
  // Clear flags not supported on zero.
  FLAG_SET_DEFAULT(ProfileInterpreter, false);
#endif // ZERO

  if (PrintAssembly && FLAG_IS_DEFAULT(DebugNonSafepoints)) {
    warning("PrintAssembly is enabled; turning on DebugNonSafepoints to gain additional output");
    DebugNonSafepoints = true;
  }

  if (FLAG_IS_CMDLINE(CompressedClassSpaceSize) && !UseCompressedClassPointers) {
    warning("Setting CompressedClassSpaceSize has no effect when compressed class pointers are not used");
  }

  // Treat the odd case where local verification is enabled but remote
  // verification is not as if both were enabled.
  if (BytecodeVerificationLocal && !BytecodeVerificationRemote) {
    log_info(verification)("Turning on remote verification because local verification is on");
    FLAG_SET_DEFAULT(BytecodeVerificationRemote, true);
  }

#ifndef PRODUCT
  if (!LogVMOutput && FLAG_IS_DEFAULT(LogVMOutput)) {
    if (use_vm_log()) {
      LogVMOutput = true;
    }
  }
#endif // PRODUCT

  if (PrintCommandLineFlags) {
    JVMFlag::printSetFlags(tty);
  }

#if COMPILER2_OR_JVMCI
  if (!FLAG_IS_DEFAULT(EnableVectorSupport) && !EnableVectorSupport) {
    if (!FLAG_IS_DEFAULT(EnableVectorReboxing) && EnableVectorReboxing) {
      warning("Disabling EnableVectorReboxing since EnableVectorSupport is turned off.");
    }
    FLAG_SET_DEFAULT(EnableVectorReboxing, false);

    if (!FLAG_IS_DEFAULT(EnableVectorAggressiveReboxing) && EnableVectorAggressiveReboxing) {
      if (!EnableVectorReboxing) {
        warning("Disabling EnableVectorAggressiveReboxing since EnableVectorReboxing is turned off.");
      } else {
        warning("Disabling EnableVectorAggressiveReboxing since EnableVectorSupport is turned off.");
      }
    }
    FLAG_SET_DEFAULT(EnableVectorAggressiveReboxing, false);
  }
#endif // COMPILER2_OR_JVMCI

#ifdef COMPILER2
  if (!FLAG_IS_DEFAULT(UseLoopPredicate) && !UseLoopPredicate && UseProfiledLoopPredicate) {
    warning("Disabling UseProfiledLoopPredicate since UseLoopPredicate is turned off.");
    FLAG_SET_ERGO(UseProfiledLoopPredicate, false);
  }
#endif // COMPILER2

  if (log_is_enabled(Info, perf, class, link)) {
    if (!UsePerfData) {
      warning("Disabling -Xlog:perf+class+link since UsePerfData is turned off.");
      LogConfiguration::disable_tags(false, LOG_TAGS(perf, class, link));
      assert(!log_is_enabled(Info, perf, class, link), "sanity");
    }
  }

  if (FLAG_IS_CMDLINE(DiagnoseSyncOnValueBasedClasses)) {
    if (DiagnoseSyncOnValueBasedClasses == ObjectSynchronizer::LOG_WARNING && !log_is_enabled(Info, valuebasedclasses)) {
      LogConfiguration::configure_stdout(LogLevel::Info, true, LOG_TAGS(valuebasedclasses));
    }
  }
  return JNI_OK;
}

jint Arguments::adjust_after_os() {
  if (UseNUMA) {
    if (UseParallelGC) {
      if (FLAG_IS_DEFAULT(MinHeapDeltaBytes)) {
         FLAG_SET_DEFAULT(MinHeapDeltaBytes, 64*M);
      }
    }
  }
  return JNI_OK;
}

int Arguments::PropertyList_count(SystemProperty* pl) {
  int count = 0;
  while(pl != nullptr) {
    count++;
    pl = pl->next();
  }
  return count;
}

// Return the number of readable properties.
int Arguments::PropertyList_readable_count(SystemProperty* pl) {
  int count = 0;
  while(pl != nullptr) {
    if (pl->readable()) {
      count++;
    }
    pl = pl->next();
  }
  return count;
}

const char* Arguments::PropertyList_get_value(SystemProperty *pl, const char* key) {
  assert(key != nullptr, "just checking");
  SystemProperty* prop;
  for (prop = pl; prop != nullptr; prop = prop->next()) {
    if (strcmp(key, prop->key()) == 0) return prop->value();
  }
  return nullptr;
}

// Return the value of the requested property provided that it is a readable property.
const char* Arguments::PropertyList_get_readable_value(SystemProperty *pl, const char* key) {
  assert(key != nullptr, "just checking");
  SystemProperty* prop;
  // Return the property value if the keys match and the property is not internal or
  // it's the special internal property "jdk.boot.class.path.append".
  for (prop = pl; prop != nullptr; prop = prop->next()) {
    if (strcmp(key, prop->key()) == 0) {
      if (!prop->internal()) {
        return prop->value();
      } else if (strcmp(key, "jdk.boot.class.path.append") == 0) {
        return prop->value();
      } else {
        // Property is internal and not jdk.boot.class.path.append so return null.
        return nullptr;
      }
    }
  }
  return nullptr;
}

void Arguments::PropertyList_add(SystemProperty** plist, SystemProperty *new_p) {
  SystemProperty* p = *plist;
  if (p == nullptr) {
    *plist = new_p;
  } else {
    while (p->next() != nullptr) {
      p = p->next();
    }
    p->set_next(new_p);
  }
}

void Arguments::PropertyList_add(SystemProperty** plist, const char* k, const char* v,
                                 bool writeable, bool internal) {
  if (plist == nullptr)
    return;

  SystemProperty* new_p = new SystemProperty(k, v, writeable, internal);
  PropertyList_add(plist, new_p);
}

void Arguments::PropertyList_add(SystemProperty *element) {
  PropertyList_add(&_system_properties, element);
}

// This add maintains unique property key in the list.
void Arguments::PropertyList_unique_add(SystemProperty** plist, const char* k, const char* v,
                                        PropertyAppendable append, PropertyWriteable writeable,
                                        PropertyInternal internal) {
  if (plist == nullptr)
    return;

  // If property key exists and is writeable, then update with new value.
  // Trying to update a non-writeable property is silently ignored.
  SystemProperty* prop;
  for (prop = *plist; prop != nullptr; prop = prop->next()) {
    if (strcmp(k, prop->key()) == 0) {
      if (append == AppendProperty) {
        prop->append_writeable_value(v);
      } else {
        prop->set_writeable_value(v);
      }
      return;
    }
  }

  PropertyList_add(plist, k, v, writeable == WriteableProperty, internal == InternalProperty);
}

// Copies src into buf, replacing "%%" with "%" and "%p" with pid
// Returns true if all of the source pointed by src has been copied over to
// the destination buffer pointed by buf. Otherwise, returns false.
// Notes:
// 1. If the length (buflen) of the destination buffer excluding the
// null terminator character is not long enough for holding the expanded
// pid characters, it also returns false instead of returning the partially
// expanded one.
// 2. The passed in "buflen" should be large enough to hold the null terminator.
bool Arguments::copy_expand_pid(const char* src, size_t srclen,
                                char* buf, size_t buflen) {
  const char* p = src;
  char* b = buf;
  const char* src_end = &src[srclen];
  char* buf_end = &buf[buflen - 1];

  while (p < src_end && b < buf_end) {
    if (*p == '%') {
      switch (*(++p)) {
      case '%':         // "%%" ==> "%"
        *b++ = *p++;
        break;
      case 'p':  {       //  "%p" ==> current process id
        // buf_end points to the character before the last character so
        // that we could write '\0' to the end of the buffer.
        size_t buf_sz = buf_end - b + 1;
        int ret = jio_snprintf(b, buf_sz, "%d", os::current_process_id());

        // if jio_snprintf fails or the buffer is not long enough to hold
        // the expanded pid, returns false.
        if (ret < 0 || ret >= (int)buf_sz) {
          return false;
        } else {
          b += ret;
          assert(*b == '\0', "fail in copy_expand_pid");
          if (p == src_end && b == buf_end + 1) {
            // reach the end of the buffer.
            return true;
          }
        }
        p++;
        break;
      }
      default :
        *b++ = '%';
      }
    } else {
      *b++ = *p++;
    }
  }
  *b = '\0';
  return (p == src_end); // return false if not all of the source was copied
}<|MERGE_RESOLUTION|>--- conflicted
+++ resolved
@@ -2883,7 +2883,6 @@
   }
 }
 
-<<<<<<< HEAD
 bool static starts_with(const char* java_command, const char* line) {
   return strncmp(java_command, line, strlen(line)) == 0;
 }
@@ -2920,10 +2919,7 @@
   return true;
 }
 
-jint Arguments::finalize_vm_init_args(bool patch_mod_javabase) {
-=======
 jint Arguments::finalize_vm_init_args() {
->>>>>>> bd995256
   // check if the default lib/endorsed directory exists; if so, error
   char path[JVM_MAXPATHLEN];
   const char* fileSep = os::file_separator();
